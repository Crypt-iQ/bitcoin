--- conflicted
+++ resolved
@@ -242,7 +242,7 @@
     <message>
         <location filename="../askpassphrasedialog.cpp" line="117"/>
         <source>IMPORTANT: Any previous backups you have made of your wallet file should be replaced with the newly generated, encrypted wallet file. For security reasons, previous backups of the unencrypted wallet file will become useless as soon as you start using the new, encrypted wallet.</source>
-        <translation type="unfinished"></translation>
+        <translation>ВАЖНО: все предыдущие резервные копии вашего кошелька должны быть заменены новым зашифрованным файлом. В целях безопасности предыдущие резервные копии нешифрованного кошелька станут бесполезны, как только вы начнёте использовать новый шифрованный кошелёк.</translation>
     </message>
     <message>
         <location filename="../askpassphrasedialog.cpp" line="127"/>
@@ -290,32 +290,10 @@
 Вы действительно хотите зашифровать ваш бумажник?</translation>
     </message>
     <message>
-<<<<<<< HEAD
         <location filename="../askpassphrasedialog.cpp" line="134"/>
         <location filename="../askpassphrasedialog.cpp" line="182"/>
         <source>The supplied passphrases do not match.</source>
         <translation>Введённые пароли не совпадают.</translation>
-=======
-        <location filename="../askpassphrasedialog.cpp" line="113"/>
-        <source>Bitcoin will close now to finish the encryption process. Remember that encrypting your wallet cannot fully protect your bitcoins from being stolen by malware infecting your computer.</source>
-        <translation>Сейчас программа закроется для завершения процесса шифрования. Помните, что шифрование вашего бумажника не может полностью защитить ваши биткоины от кражи с помощью инфицирования вашего компьютера вредоносным ПО.</translation>
-    </message>
-    <message>
-        <location filename="../askpassphrasedialog.cpp" line="117"/>
-        <source>IMPORTANT: Any previous backups you have made of your wallet file should be replaced with the newly generated, encrypted wallet file. For security reasons, previous backups of the unencrypted wallet file will become useless as soon as you start using the new, encrypted wallet.</source>
-        <translation>ВАЖНО: все предыдущие резервные копии вашего кошелька должны быть заменены новым зашифрованным файлом. В целях безопасности предыдущие резервные копии нешифрованного кошелька станут бесполезны, как только вы начнёте использовать новый шифрованный кошелёк.</translation>
-    </message>
-    <message>
-        <location filename="../askpassphrasedialog.cpp" line="127"/>
-        <source>Wallet encryption failed due to an internal error. Your wallet was not encrypted.</source>
-        <translation>Шифрование бумажника не удалось из-за внутренней ошибки. Ваш бумажник не был зашифрован.</translation>
-    </message>
-    <message>
-        <location filename="../askpassphrasedialog.cpp" line="217"/>
-        <location filename="../askpassphrasedialog.cpp" line="241"/>
-        <source>Warning: The Caps Lock key is on.</source>
-        <translation>Внимание: Caps Lock включен.</translation>
->>>>>>> 747b688b
     </message>
 </context>
 <context>
@@ -1964,11 +1942,6 @@
         <translation>Ошибка</translation>
     </message>
     <message>
-        <location filename="../bitcoinstrings.cpp" line="32"/>
-        <source>An error occurred while setting up the RPC port %i for listening: %s</source>
-        <translation>Произошла ошибка при открытии RPC-порта %i для прослушивания: %s</translation>
-    </message>
-    <message>
         <location filename="../bitcoinstrings.cpp" line="33"/>
         <source>You must set rpcpassword=&lt;password&gt; in the configuration file:
 %s
@@ -2089,6 +2062,11 @@
         <translation>Недостаточно монет</translation>
     </message>
     <message>
+        <location filename="../bitcoinstrings.cpp" line="32"/>
+        <source>An error occurred while setting up the RPC port %u for listening: %s</source>
+        <translation>Произошла ошибка при открытии RPC-порта %u для прослушивания: %s</translation>
+    </message>
+    <message>
         <location filename="../bitcoinstrings.cpp" line="53"/>
         <source>Specify data directory</source>
         <translation>Укажите каталог данных</translation>
