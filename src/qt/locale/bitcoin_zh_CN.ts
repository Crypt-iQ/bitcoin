--- conflicted
+++ resolved
@@ -70,39 +70,29 @@
         <translation>&amp;复制到剪贴板</translation>
     </message>
     <message>
-<<<<<<< HEAD
+        <location filename="../forms/addressbookpage.ui" line="85"/>
+        <source>Show &amp;QR Code</source>
+        <translation>显示二维码</translation>
+    </message>
+    <message>
+        <location filename="../forms/addressbookpage.ui" line="99"/>
+        <source>&amp;Sign Message</source>
+        <translation>&amp;发送签名消息</translation>
+    </message>
+    <message>
         <location filename="../forms/addressbookpage.ui" line="96"/>
         <source>Sign a message to prove you own this address</source>
         <translation>发送签名消息以证明您是该比特币地址的拥有者</translation>
     </message>
     <message>
-        <location filename="../forms/addressbookpage.ui" line="110"/>
-=======
-        <location filename="../addressbookpage.cpp" line="208"/>
-        <source>Export Address Book Data</source>
-        <translation>导出地址簿数据</translation>
-    </message>
-    <message>
-        <location filename="../forms/addressbookpage.ui" line="85"/>
->>>>>>> fc1cd74b
-        <source>Delete the currently selected address from the list. Only sending addresses can be deleted.</source>
-        <translation>从列表中删除当前选中地址。只有发送地址可以被删除。</translation>
-    </message>
-    <message>
         <location filename="../forms/addressbookpage.ui" line="113"/>
         <source>&amp;Delete</source>
         <translation>&amp;删除</translation>
     </message>
     <message>
-<<<<<<< HEAD
-        <location filename="../forms/addressbookpage.ui" line="99"/>
-        <source>&amp;Sign Message</source>
-        <translation>&amp;发送签名消息</translation>
-    </message>
-    <message>
-        <location filename="../forms/addressbookpage.ui" line="85"/>
-        <source>Show &amp;QR Code</source>
-        <translation>显示二维码</translation>
+        <location filename="../forms/addressbookpage.ui" line="110"/>
+        <source>Delete the currently selected address from the list. Only sending addresses can be deleted.</source>
+        <translation>从列表中删除当前选中地址。只有发送地址可以被删除。</translation>
     </message>
     <message>
         <location filename="../addressbookpage.cpp" line="61"/>
@@ -125,38 +115,24 @@
         <translation>删除</translation>
     </message>
     <message>
-        <location filename="../addressbookpage.cpp" line="279"/>
-=======
-        <location filename="../addressbookpage.cpp" line="209"/>
->>>>>>> fc1cd74b
-        <source>Comma separated file (*.csv)</source>
-        <translation>逗号分隔文件 (*.csv)</translation>
-    </message>
-    <message>
-<<<<<<< HEAD
+        <location filename="../addressbookpage.cpp" line="278"/>
+        <source>Export Address Book Data</source>
+        <translation>导出地址簿数据</translation>
+    </message>
+    <message>
+        <location filename="../addressbookpage.cpp" line="292"/>
+        <source>Could not write to file %1.</source>
+        <translation>无法写入文件 %1。</translation>
+    </message>
+    <message>
         <location filename="../addressbookpage.cpp" line="292"/>
         <source>Error exporting</source>
         <translation>导出错误</translation>
     </message>
     <message>
-        <location filename="../addressbookpage.cpp" line="292"/>
-        <source>Could not write to file %1.</source>
-        <translation>无法写入文件 %1。</translation>
-=======
-        <location filename="../addressbookpage.cpp" line="222"/>
-        <source>Could not write to file %1.</source>
-        <translation>无法写入文件 %1。</translation>
-    </message>
-    <message>
-        <location filename="../addressbookpage.cpp" line="222"/>
-        <source>Error exporting</source>
-        <translation>导出错误</translation>
->>>>>>> fc1cd74b
-    </message>
-    <message>
-        <location filename="../addressbookpage.cpp" line="278"/>
-        <source>Export Address Book Data</source>
-        <translation>导出地址薄数据</translation>
+        <location filename="../addressbookpage.cpp" line="279"/>
+        <source>Comma separated file (*.csv)</source>
+        <translation>逗号分隔文件 (*.csv)</translation>
     </message>
 </context>
 <context>
@@ -180,15 +156,9 @@
 <context>
     <name>AskPassphraseDialog</name>
     <message>
-        <location filename="../forms/askpassphrasedialog.ui" line="61"/>
-        <source>New passphrase</source>
-        <translation>新口令</translation>
-    </message>
-    <message>
-<<<<<<< HEAD
-        <location filename="../askpassphrasedialog.cpp" line="34"/>
-        <source>Enter the new passphrase to the wallet.&lt;br/&gt;Please use a passphrase of &lt;b&gt;10 or more random characters&lt;/b&gt;, or &lt;b&gt;eight or more words&lt;/b&gt;.</source>
-        <translation>输入钱包的新口令。&lt;br/&gt;使用的口令请至少包含&lt;b&gt;10个以上随机字符&lt;/&gt;，或者是&lt;b&gt;8个以上的单词&lt;/b&gt;。</translation>
+        <location filename="../forms/askpassphrasedialog.ui" line="26"/>
+        <source>Dialog</source>
+        <translation>会话</translation>
     </message>
     <message>
         <location filename="../askpassphrasedialog.cpp" line="35"/>
@@ -196,91 +166,62 @@
         <translation>加密钱包</translation>
     </message>
     <message>
-        <location filename="../askpassphrasedialog.cpp" line="38"/>
-        <source>This operation needs your wallet passphrase to unlock the wallet.</source>
-        <translation>该操作需要您首先使用口令解锁钱包。</translation>
-    </message>
-    <message>
-        <location filename="../forms/askpassphrasedialog.ui" line="94"/>
-        <source>TextLabel</source>
-        <translation>文本标签</translation>
+        <location filename="../askpassphrasedialog.cpp" line="46"/>
+        <source>This operation needs your wallet passphrase to decrypt the wallet.</source>
+        <translation>该操作需要您首先使用口令解密钱包。</translation>
     </message>
     <message>
         <location filename="../forms/askpassphrasedialog.ui" line="75"/>
         <source>Repeat new passphrase</source>
         <translation>重复新口令</translation>
-=======
-        <location filename="../forms/askpassphrasedialog.ui" line="47"/>
-        <source>Enter passphrase</source>
-        <translation>输入口令</translation>
-    </message>
-    <message>
-        <location filename="../forms/askpassphrasedialog.ui" line="94"/>
-        <source>TextLabel</source>
-        <translation>文本标签</translation>
-    </message>
-    <message>
-        <location filename="../forms/askpassphrasedialog.ui" line="75"/>
-        <source>Repeat new passphrase</source>
-        <translation>重复新口令</translation>
-    </message>
-    <message>
-        <location filename="../askpassphrasedialog.cpp" line="43"/>
-        <source>Unlock wallet</source>
-        <translation>解锁钱包</translation>
-    </message>
-    <message>
-        <location filename="../forms/askpassphrasedialog.ui" line="26"/>
-        <source>Dialog</source>
-        <translation>会话</translation>
-    </message>
-    <message>
-        <location filename="../askpassphrasedialog.cpp" line="46"/>
-        <source>This operation needs your wallet passphrase to decrypt the wallet.</source>
-        <translation>该操作需要您首先使用口令解密钱包。</translation>
-    </message>
-    <message>
-        <location filename="../askpassphrasedialog.cpp" line="34"/>
-        <source>Enter the new passphrase to the wallet.&lt;br/&gt;Please use a passphrase of &lt;b&gt;10 or more random characters&lt;/b&gt;, or &lt;b&gt;eight or more words&lt;/b&gt;.</source>
-        <translation>输入钱包的新口令。&lt;br/&gt;使用的口令请至少包含&lt;b&gt;10个以上随机字符&lt;/&gt;，或者是&lt;b&gt;8个以上的单词&lt;/b&gt;。</translation>
-    </message>
-    <message>
-        <location filename="../askpassphrasedialog.cpp" line="147"/>
-        <source>Wallet decryption failed</source>
-        <translation>钱包解密失败。</translation>
->>>>>>> fc1cd74b
-    </message>
-    <message>
-        <location filename="../askpassphrasedialog.cpp" line="35"/>
-        <source>Encrypt wallet</source>
-        <translation>加密钱包</translation>
-    </message>
-    <message>
-<<<<<<< HEAD
-        <location filename="../forms/askpassphrasedialog.ui" line="47"/>
-        <source>Enter passphrase</source>
-        <translation>输入口令</translation>
-    </message>
-    <message>
-        <location filename="../forms/askpassphrasedialog.ui" line="26"/>
-        <source>Dialog</source>
-        <translation>会话</translation>
-=======
-        <location filename="../askpassphrasedialog.cpp" line="38"/>
-        <source>This operation needs your wallet passphrase to unlock the wallet.</source>
-        <translation>该操作需要您首先使用口令解锁钱包。</translation>
-    </message>
-    <message>
-        <location filename="../askpassphrasedialog.cpp" line="101"/>
-        <source>Confirm wallet encryption</source>
-        <translation>确认加密钱包</translation>
->>>>>>> fc1cd74b
     </message>
     <message>
         <location filename="../askpassphrasedialog.cpp" line="111"/>
         <location filename="../askpassphrasedialog.cpp" line="160"/>
         <source>Wallet encrypted</source>
         <translation>钱包已加密</translation>
+    </message>
+    <message>
+        <location filename="../askpassphrasedialog.cpp" line="43"/>
+        <source>Unlock wallet</source>
+        <translation>解锁钱包</translation>
+    </message>
+    <message>
+        <location filename="../forms/askpassphrasedialog.ui" line="47"/>
+        <source>Enter passphrase</source>
+        <translation>输入口令</translation>
+    </message>
+    <message>
+        <location filename="../forms/askpassphrasedialog.ui" line="61"/>
+        <source>New passphrase</source>
+        <translation>新口令</translation>
+    </message>
+    <message>
+        <location filename="../askpassphrasedialog.cpp" line="38"/>
+        <source>This operation needs your wallet passphrase to unlock the wallet.</source>
+        <translation>该操作需要您首先使用口令解锁钱包。</translation>
+    </message>
+    <message>
+        <location filename="../forms/askpassphrasedialog.ui" line="94"/>
+        <source>TextLabel</source>
+        <translation>文本标签</translation>
+    </message>
+    <message>
+        <location filename="../askpassphrasedialog.cpp" line="112"/>
+        <source>Bitcoin will close now to finish the encryption process. Remember that encrypting your wallet cannot fully protect your bitcoins from being stolen by malware infecting your computer.</source>
+        <translation>将关闭软件以完成加密过程。 请您谨记：钱包加密并不是万能的，电脑中毒，您的比特币还是有可能丢失。</translation>
+    </message>
+    <message>
+        <location filename="../askpassphrasedialog.cpp" line="102"/>
+        <source>WARNING: If you encrypt your wallet and lose your passphrase, you will &lt;b&gt;LOSE ALL OF YOUR BITCOINS&lt;/b&gt;!
+Are you sure you wish to encrypt your wallet?</source>
+        <translation>警告：如果您加密了您的钱包之后忘记了口令，您将会&lt;b&gt;失去所有的比特币&lt;/b&gt;！
+确定要加密钱包吗？</translation>
+    </message>
+    <message>
+        <location filename="../askpassphrasedialog.cpp" line="147"/>
+        <source>Wallet decryption failed</source>
+        <translation>钱包解密失败。</translation>
     </message>
     <message>
         <location filename="../askpassphrasedialog.cpp" line="117"/>
@@ -291,15 +232,51 @@
         <translation>钱包加密失败</translation>
     </message>
     <message>
-        <location filename="../askpassphrasedialog.cpp" line="118"/>
-        <source>Wallet encryption failed due to an internal error. Your wallet was not encrypted.</source>
-        <translation>由于一个本地错误，加密钱包操作已经失败。您的钱包没有被加密。</translation>
+        <location filename="../askpassphrasedialog.cpp" line="34"/>
+        <source>Enter the new passphrase to the wallet.&lt;br/&gt;Please use a passphrase of &lt;b&gt;10 or more random characters&lt;/b&gt;, or &lt;b&gt;eight or more words&lt;/b&gt;.</source>
+        <translation>输入钱包的新口令。&lt;br/&gt;使用的口令请至少包含&lt;b&gt;10个以上随机字符&lt;/&gt;，或者是&lt;b&gt;8个以上的单词&lt;/b&gt;。</translation>
+    </message>
+    <message>
+        <location filename="../askpassphrasedialog.cpp" line="55"/>
+        <source>Enter the old and new passphrase to the wallet.</source>
+        <translation>请输入钱包的旧口令与新口令。</translation>
+    </message>
+    <message>
+        <location filename="../askpassphrasedialog.cpp" line="101"/>
+        <source>Confirm wallet encryption</source>
+        <translation>确认加密钱包</translation>
     </message>
     <message>
         <location filename="../askpassphrasedialog.cpp" line="125"/>
         <location filename="../askpassphrasedialog.cpp" line="173"/>
         <source>The supplied passphrases do not match.</source>
         <translation>口令不匹配。</translation>
+    </message>
+    <message>
+        <location filename="../askpassphrasedialog.cpp" line="136"/>
+        <source>Wallet unlock failed</source>
+        <translation>钱包解锁失败</translation>
+    </message>
+    <message>
+        <location filename="../askpassphrasedialog.cpp" line="208"/>
+        <location filename="../askpassphrasedialog.cpp" line="232"/>
+        <source>Warning: The Caps Lock key is on.</source>
+        <translation>警告：大写锁定键CapsLock开启</translation>
+    </message>
+    <message>
+        <location filename="../askpassphrasedialog.cpp" line="118"/>
+        <source>Wallet encryption failed due to an internal error. Your wallet was not encrypted.</source>
+        <translation>由于一个本地错误，加密钱包操作已经失败。您的钱包没有被加密。</translation>
+    </message>
+    <message>
+        <location filename="../askpassphrasedialog.cpp" line="161"/>
+        <source>Wallet passphrase was successfully changed.</source>
+        <translation>钱包口令修改成功</translation>
+    </message>
+    <message>
+        <location filename="../askpassphrasedialog.cpp" line="54"/>
+        <source>Change passphrase</source>
+        <translation>修改口令</translation>
     </message>
     <message>
         <location filename="../askpassphrasedialog.cpp" line="137"/>
@@ -309,211 +286,82 @@
         <translation>用于解密钱包的口令不正确。</translation>
     </message>
     <message>
-        <location filename="../askpassphrasedialog.cpp" line="54"/>
-        <source>Change passphrase</source>
-        <translation>修改口令</translation>
-    </message>
-    <message>
         <location filename="../askpassphrasedialog.cpp" line="51"/>
         <source>Decrypt wallet</source>
         <translation>解密钱包</translation>
     </message>
-    <message>
-        <location filename="../askpassphrasedialog.cpp" line="55"/>
-        <source>Enter the old and new passphrase to the wallet.</source>
-        <translation>请输入钱包的旧口令与新口令。</translation>
-    </message>
-    <message>
-        <location filename="../askpassphrasedialog.cpp" line="102"/>
-        <source>WARNING: If you encrypt your wallet and lose your passphrase, you will &lt;b&gt;LOSE ALL OF YOUR BITCOINS&lt;/b&gt;!
-Are you sure you wish to encrypt your wallet?</source>
-        <translation>警告：如果您加密了您的钱包之后忘记了口令，您将会&lt;b&gt;失去所有的比特币&lt;/b&gt;！
-确定要加密钱包吗？</translation>
-    </message>
-    <message>
-        <location filename="../askpassphrasedialog.cpp" line="112"/>
-        <source>Bitcoin will close now to finish the encryption process. Remember that encrypting your wallet cannot fully protect your bitcoins from being stolen by malware infecting your computer.</source>
-        <translation>将关闭软件以完成加密过程。 请您谨记：钱包加密并不是万能的，电脑中毒，您的比特币还是有可能丢失。</translation>
-    </message>
-    <message>
-        <location filename="../askpassphrasedialog.cpp" line="102"/>
-        <source>WARNING: If you encrypt your wallet and lose your passphrase, you will &lt;b&gt;LOSE ALL OF YOUR BITCOINS&lt;/b&gt;!
-Are you sure you wish to encrypt your wallet?</source>
-        <translation>警告：如果您加密了您的钱包之后忘记了口令，您将会&lt;b&gt;失去所有的比特币&lt;/b&gt;！
-确定要加密钱包吗？</translation>
-    </message>
-    <message>
-        <location filename="../askpassphrasedialog.cpp" line="161"/>
-        <source>Wallet passphrase was successfully changed.</source>
-        <translation>钱包口令修改成功</translation>
-    </message>
-    <message>
-        <location filename="../askpassphrasedialog.cpp" line="208"/>
-        <location filename="../askpassphrasedialog.cpp" line="232"/>
-        <source>Warning: The Caps Lock key is on.</source>
-        <translation>警告：大写锁定键CapsLock开启</translation>
-    </message>
-<<<<<<< HEAD
-    <message>
-        <location filename="../askpassphrasedialog.cpp" line="101"/>
-        <source>Confirm wallet encryption</source>
-        <translation>确认加密钱包</translation>
-    </message>
-    <message>
-        <location filename="../askpassphrasedialog.cpp" line="136"/>
-        <source>Wallet unlock failed</source>
-        <translation>钱包解锁失败</translation>
-=======
 </context>
 <context>
     <name>BitcoinGUI</name>
     <message>
-        <location filename="../bitcoingui.cpp" line="193"/>
+        <location filename="../bitcoingui.cpp" line="187"/>
+        <source>&amp;Overview</source>
+        <translation>&amp;概况</translation>
+    </message>
+    <message>
+        <location filename="../bitcoingui.cpp" line="188"/>
+        <source>Show general overview of wallet</source>
+        <translation>显示钱包概况</translation>
+    </message>
+    <message>
+        <location filename="../bitcoingui.cpp" line="211"/>
+        <source>&amp;Send coins</source>
+        <translation>&amp;发送货币</translation>
+    </message>
+    <message>
+        <location filename="../bitcoingui.cpp" line="217"/>
+        <source>Sign &amp;message</source>
+        <translation>发送签名 &amp;消息</translation>
+    </message>
+    <message>
+        <location filename="../bitcoingui.cpp" line="241"/>
+        <source>&amp;About %1</source>
+        <translation>&amp;关于 %1</translation>
+    </message>
+    <message>
+        <location filename="../bitcoingui.cpp" line="244"/>
+        <source>About &amp;Qt</source>
+        <translation>关于 &amp;Qt</translation>
+    </message>
+    <message>
+        <location filename="../bitcoingui.cpp" line="248"/>
+        <source>Modify configuration options for bitcoin</source>
+        <translation>修改比特币配置选项</translation>
+    </message>
+    <message>
+        <location filename="../bitcoingui.cpp" line="251"/>
+        <source>Show the Bitcoin window</source>
+        <translation>显示比特币窗口</translation>
+    </message>
+    <message>
+        <location filename="../bitcoingui.cpp" line="257"/>
+        <source>&amp;Backup Wallet</source>
+        <translation>&amp;备份钱包</translation>
+    </message>
+    <message>
+        <location filename="../bitcoingui.cpp" line="649"/>
+        <source>Incoming transaction</source>
+        <translation>流入交易</translation>
+    </message>
+    <message>
+        <location filename="../bitcoingui.cpp" line="806"/>
+        <source>Backup Wallet</source>
+        <translation>备份钱包</translation>
+    </message>
+    <message>
+        <location filename="../bitcoingui.cpp" line="806"/>
+        <source>Wallet Data (*.dat)</source>
+        <translation>钱包文件(*.dat)</translation>
+    </message>
+    <message>
+        <location filename="../bitcoingui.cpp" line="200"/>
         <source>Edit the list of stored addresses and labels</source>
         <translation>修改存储的地址和标签列表</translation>
-    </message>
-    <message>
-        <location filename="../bitcoingui.cpp" line="198"/>
-        <source>&amp;Receive coins</source>
-        <translation>&amp;收款地址</translation>
->>>>>>> fc1cd74b
-    </message>
-    <message>
-        <location filename="../askpassphrasedialog.cpp" line="43"/>
-        <source>Unlock wallet</source>
-        <translation>解锁钱包</translation>
-    </message>
-    <message>
-        <location filename="../askpassphrasedialog.cpp" line="46"/>
-        <source>This operation needs your wallet passphrase to decrypt the wallet.</source>
-        <translation>该操作需要您首先使用口令解密钱包。</translation>
-    </message>
-    <message>
-        <location filename="../askpassphrasedialog.cpp" line="51"/>
-        <source>Decrypt wallet</source>
-        <translation>解密钱包</translation>
-    </message>
-    <message>
-        <location filename="../askpassphrasedialog.cpp" line="54"/>
-        <source>Change passphrase</source>
-        <translation>修改口令</translation>
-    </message>
-    <message>
-<<<<<<< HEAD
-        <location filename="../askpassphrasedialog.cpp" line="112"/>
-        <source>Bitcoin will close now to finish the encryption process. Remember that encrypting your wallet cannot fully protect your bitcoins from being stolen by malware infecting your computer.</source>
-        <translation>将关闭软件以完成加密过程。 请您谨记：钱包加密并不是万能的，电脑中毒，您的比特币还是有可能丢失。</translation>
-=======
-        <location filename="../bitcoingui.cpp" line="186"/>
-        <source>&amp;Transactions</source>
-        <translation>&amp;交易记录</translation>
->>>>>>> fc1cd74b
-    </message>
-</context>
-<context>
-    <name>BitcoinGUI</name>
-    <message>
-        <location filename="../bitcoingui.cpp" line="194"/>
-        <source>Browse transaction history</source>
-        <translation>查看交易历史</translation>
-    </message>
-    <message>
-        <location filename="../bitcoingui.cpp" line="199"/>
-        <source>&amp;Address Book</source>
-        <translation>&amp;地址簿</translation>
-<<<<<<< HEAD
     </message>
     <message>
         <location filename="../bitcoingui.cpp" line="205"/>
         <source>&amp;Receive coins</source>
         <translation>&amp;收款地址</translation>
-    </message>
-    <message>
-        <location filename="../bitcoingui.cpp" line="292"/>
-        <source>&amp;Settings</source>
-        <translation>&amp;设置</translation>
-=======
->>>>>>> fc1cd74b
-    </message>
-    <message>
-        <location filename="../bitcoingui.cpp" line="217"/>
-        <source>Sign &amp;message</source>
-        <translation>发送签名 &amp;消息</translation>
-    </message>
-    <message>
-        <location filename="../bitcoingui.cpp" line="187"/>
-        <source>&amp;Overview</source>
-        <translation>&amp;概况</translation>
-    </message>
-    <message>
-<<<<<<< HEAD
-        <location filename="../bitcoingui.cpp" line="188"/>
-        <source>Show general overview of wallet</source>
-        <translation>显示钱包概况</translation>
-    </message>
-    <message>
-        <location filename="../bitcoingui.cpp" line="193"/>
-        <source>&amp;Transactions</source>
-        <translation>&amp;交易记录</translation>
-    </message>
-    <message>
-        <location filename="../bitcoingui.cpp" line="211"/>
-        <source>&amp;Send coins</source>
-        <translation>&amp;发送货币</translation>
-    </message>
-    <message>
-        <location filename="../bitcoingui.cpp" line="237"/>
-=======
-        <location filename="../bitcoingui.cpp" line="221"/>
->>>>>>> fc1cd74b
-        <source>E&amp;xit</source>
-        <translation>退出</translation>
-    </message>
-    <message>
-        <location filename="../bitcoingui.cpp" line="238"/>
-        <source>Quit application</source>
-        <translation>退出程序</translation>
-    </message>
-    <message>
-        <location filename="../bitcoingui.cpp" line="149"/>
-        <source>Block chain synchronization in progress</source>
-        <translation>正在同步区域锁链</translation>
-    </message>
-    <message>
-        <location filename="../bitcoingui.cpp" line="242"/>
-        <source>Show information about Bitcoin</source>
-        <translation>显示比特币的相关信息</translation>
-    </message>
-    <message>
-<<<<<<< HEAD
-        <location filename="../bitcoingui.cpp" line="244"/>
-        <source>About &amp;Qt</source>
-        <translation>关于 &amp;Qt</translation>
-    </message>
-    <message>
-        <location filename="../bitcoingui.cpp" line="245"/>
-        <source>Show information about Qt</source>
-        <translation>显示Qt相关信息</translation>
-    </message>
-    <message>
-        <location filename="../bitcoingui.cpp" line="247"/>
-        <source>&amp;Options...</source>
-        <translation>&amp;选项...</translation>
-    </message>
-    <message>
-        <location filename="../bitcoingui.cpp" line="200"/>
-        <source>Edit the list of stored addresses and labels</source>
-        <translation>修改存储的地址和标签列表</translation>
-    </message>
-    <message>
-        <location filename="../bitcoingui.cpp" line="212"/>
-        <source>Send coins to a bitcoin address</source>
-        <translation>将货币发送到一个比特币地址</translation>
-    </message>
-    <message>
-        <location filename="../bitcoingui.cpp" line="206"/>
-        <source>Show the list of addresses for receiving payments</source>
-        <translation>显示接收支付的地址列表</translation>
     </message>
     <message>
         <location filename="../bitcoingui.cpp" line="146"/>
@@ -522,24 +370,64 @@
         <translation>正在与网络同步...</translation>
     </message>
     <message>
-        <location filename="../bitcoingui.cpp" line="241"/>
-        <source>&amp;About %1</source>
-        <translation>&amp;关于 %1</translation>
-    </message>
-    <message>
-        <location filename="../bitcoingui.cpp" line="248"/>
-        <source>Modify configuration options for bitcoin</source>
-        <translation>修改比特币配置选项</translation>
-    </message>
-    <message>
-        <location filename="../bitcoingui.cpp" line="251"/>
-        <source>Show the Bitcoin window</source>
-        <translation>显示比特币窗口</translation>
-    </message>
-    <message>
-        <location filename="../bitcoingui.cpp" line="252"/>
-        <source>&amp;Export...</source>
-        <translation>&amp;导出...</translation>
+        <location filename="../bitcoingui.cpp" line="149"/>
+        <source>Block chain synchronization in progress</source>
+        <translation>正在同步区域锁链</translation>
+    </message>
+    <message>
+        <location filename="../bitcoingui.cpp" line="193"/>
+        <source>&amp;Transactions</source>
+        <translation>&amp;交易记录</translation>
+    </message>
+    <message>
+        <location filename="../bitcoingui.cpp" line="194"/>
+        <source>Browse transaction history</source>
+        <translation>查看交易历史</translation>
+    </message>
+    <message>
+        <location filename="../bitcoingui.cpp" line="199"/>
+        <source>&amp;Address Book</source>
+        <translation>&amp;地址簿</translation>
+    </message>
+    <message>
+        <location filename="../bitcoingui.cpp" line="255"/>
+        <source>Encrypt or decrypt wallet</source>
+        <translation>加密或解密钱包</translation>
+    </message>
+    <message>
+        <location filename="../bitcoingui.cpp" line="329"/>
+        <source>[testnet]</source>
+        <translation>[testnet]</translation>
+    </message>
+    <message>
+        <location filename="../bitcoingui.cpp" line="218"/>
+        <source>Prove you control an address</source>
+        <translation>证明您拥有某个比特币地址</translation>
+    </message>
+    <message>
+        <location filename="../bitcoingui.cpp" line="250"/>
+        <source>Open &amp;Bitcoin</source>
+        <translation>打开 &amp;比特币</translation>
+    </message>
+    <message>
+        <location filename="../bitcoingui.cpp" line="501"/>
+        <source>Downloaded %1 blocks of transaction history.</source>
+        <translation>%1 个交易历史数据区块已下载</translation>
+    </message>
+    <message>
+        <location filename="../bitcoingui.cpp" line="247"/>
+        <source>&amp;Options...</source>
+        <translation>&amp;选项...</translation>
+    </message>
+    <message>
+        <location filename="../bitcoingui.cpp" line="245"/>
+        <source>Show information about Qt</source>
+        <translation>显示Qt相关信息</translation>
+    </message>
+    <message>
+        <location filename="../bitcoingui.cpp" line="73"/>
+        <source>Bitcoin Wallet</source>
+        <translation>比特币钱包</translation>
     </message>
     <message>
         <location filename="../bitcoingui.cpp" line="253"/>
@@ -547,75 +435,15 @@
         <translation>导出当前数据到文件</translation>
     </message>
     <message>
-        <location filename="../bitcoingui.cpp" line="250"/>
-        <source>Open &amp;Bitcoin</source>
-        <translation>打开 &amp;比特币</translation>
-    </message>
-    <message>
-        <location filename="../bitcoingui.cpp" line="73"/>
-        <source>Bitcoin Wallet</source>
-        <translation>比特币钱包</translation>
-=======
-        <location filename="../bitcoingui.cpp" line="616"/>
-        <source>Incoming transaction</source>
-        <translation>流入交易</translation>
->>>>>>> fc1cd74b
-    </message>
-    <message>
-        <location filename="../bitcoingui.cpp" line="218"/>
-        <source>Prove you control an address</source>
-        <translation>证明您拥有某个比特币地址</translation>
-    </message>
-    <message>
-<<<<<<< HEAD
-        <location filename="../bitcoingui.cpp" line="255"/>
-        <source>Encrypt or decrypt wallet</source>
-        <translation>加密或解密钱包</translation>
-    </message>
-    <message>
-        <location filename="../bitcoingui.cpp" line="257"/>
-        <source>&amp;Backup Wallet</source>
-        <translation>&amp;备份钱包</translation>
+        <location filename="../bitcoingui.cpp" line="298"/>
+        <source>&amp;Help</source>
+        <translation>&amp;帮助</translation>
     </message>
     <message>
         <location filename="../bitcoingui.cpp" line="258"/>
         <source>Backup wallet to another location</source>
         <translation>备份钱包到其它文件夹</translation>
     </message>
-    <message>
-        <location filename="../bitcoingui.cpp" line="260"/>
-        <source>Change the passphrase used for wallet encryption</source>
-        <translation>修改钱包加密口令</translation>
-    </message>
-    <message>
-        <location filename="../bitcoingui.cpp" line="283"/>
-        <source>&amp;File</source>
-        <translation>&amp;文件</translation>
-    </message>
-    <message>
-        <location filename="../bitcoingui.cpp" line="298"/>
-=======
-        <location filename="../bitcoingui.cpp" line="273"/>
->>>>>>> fc1cd74b
-        <source>&amp;Help</source>
-        <translation>&amp;帮助</translation>
-    </message>
-    <message>
-        <location filename="../bitcoingui.cpp" line="305"/>
-        <source>Tabs toolbar</source>
-        <translation>分页工具栏</translation>
-    </message>
-    <message>
-        <location filename="../bitcoingui.cpp" line="316"/>
-        <source>Actions toolbar</source>
-        <translation>动作工具栏</translation>
-    </message>
-    <message>
-        <location filename="../bitcoingui.cpp" line="329"/>
-        <source>[testnet]</source>
-        <translation>[testnet]</translation>
-    </message>
-<<<<<<< HEAD
     <message numerus="yes">
         <location filename="../bitcoingui.cpp" line="463"/>
         <source>%n active connection(s) to Bitcoin network</source>
@@ -624,70 +452,34 @@
         </translation>
     </message>
     <message>
-        <location filename="../bitcoingui.cpp" line="501"/>
-        <source>Downloaded %1 blocks of transaction history.</source>
-        <translation>%1 个交易历史数据区块已下载</translation>
-=======
-    <message>
-        <location filename="../bitcoingui.cpp" line="267"/>
-        <source>&amp;Settings</source>
-        <translation>&amp;设置</translation>
-    </message>
-    <message>
-        <location filename="../bitcoingui.cpp" line="205"/>
+        <location filename="../bitcoingui.cpp" line="206"/>
+        <source>Show the list of addresses for receiving payments</source>
+        <translation>显示接收支付的地址列表</translation>
+    </message>
+    <message>
+        <location filename="../bitcoingui.cpp" line="305"/>
+        <source>Tabs toolbar</source>
+        <translation>分页工具栏</translation>
+    </message>
+    <message>
+        <location filename="../bitcoingui.cpp" line="212"/>
         <source>Send coins to a bitcoin address</source>
         <translation>将货币发送到一个比特币地址</translation>
     </message>
     <message>
-        <location filename="../bitcoingui.cpp" line="468"/>
-        <source>Downloaded %1 blocks of transaction history.</source>
-        <translation>%1 个交易历史数据区块已下载</translation>
-    </message>
-    <message>
-        <location filename="../bitcoingui.cpp" line="229"/>
-        <source>Show information about Qt</source>
-        <translation>显示Qt相关信息</translation>
-    </message>
-    <message>
-        <location filename="../bitcoingui.cpp" line="70"/>
-        <source>Bitcoin Wallet</source>
-        <translation>比特币钱包</translation>
-    </message>
-    <message>
-        <location filename="../bitcoingui.cpp" line="228"/>
-        <source>About &amp;Qt</source>
-        <translation>关于 &amp;Qt</translation>
-    </message>
-    <message>
-        <location filename="../bitcoingui.cpp" line="231"/>
-        <source>&amp;Options...</source>
-        <translation>&amp;选项...</translation>
-    </message>
-    <message>
-        <location filename="../bitcoingui.cpp" line="232"/>
-        <source>Modify configuration options for bitcoin</source>
-        <translation>修改比特币配置选项</translation>
-    </message>
-    <message>
-        <location filename="../bitcoingui.cpp" line="234"/>
-        <source>Open &amp;Bitcoin</source>
-        <translation>打开 &amp;比特币</translation>
-    </message>
-    <message>
-        <location filename="../bitcoingui.cpp" line="235"/>
-        <source>Show the Bitcoin window</source>
-        <translation>显示比特币窗口</translation>
-    </message>
-    <message>
-        <location filename="../bitcoingui.cpp" line="237"/>
-        <source>Export the current view to a file</source>
-        <translation>导出当前视图到指定文件</translation>
+        <location filename="../bitcoingui.cpp" line="283"/>
+        <source>&amp;File</source>
+        <translation>&amp;文件</translation>
+    </message>
+    <message>
+        <location filename="../bitcoingui.cpp" line="238"/>
+        <source>Quit application</source>
+        <translation>退出程序</translation>
     </message>
     <message>
         <location filename="../bitcoingui.cpp" line="242"/>
-        <source>Change the passphrase used for wallet encryption</source>
-        <translation>修改钱包加密口令</translation>
->>>>>>> fc1cd74b
+        <source>Show information about Bitcoin</source>
+        <translation>显示比特币的相关信息</translation>
     </message>
     <message numerus="yes">
         <location filename="../bitcoingui.cpp" line="516"/>
@@ -718,16 +510,7 @@
         </translation>
     </message>
     <message>
-<<<<<<< HEAD
         <location filename="../bitcoingui.cpp" line="534"/>
-=======
-        <location filename="../bitcoingui.cpp" line="238"/>
-        <source>&amp;Encrypt Wallet</source>
-        <translation>&amp;加密钱包</translation>
-    </message>
-    <message>
-        <location filename="../bitcoingui.cpp" line="501"/>
->>>>>>> fc1cd74b
         <source>Up to date</source>
         <translation>最新状态</translation>
     </message>
@@ -742,10 +525,14 @@
         <translation>最新收到的区块产生于 %1。</translation>
     </message>
     <message>
-<<<<<<< HEAD
-        <location filename="../bitcoingui.cpp" line="254"/>
-        <source>&amp;Encrypt Wallet</source>
-        <translation>&amp;加密钱包</translation>
+        <location filename="../bitcoingui.cpp" line="292"/>
+        <source>&amp;Settings</source>
+        <translation>&amp;设置</translation>
+    </message>
+    <message>
+        <location filename="../bitcoingui.cpp" line="316"/>
+        <source>Actions toolbar</source>
+        <translation>动作工具栏</translation>
     </message>
     <message>
         <location filename="../bitcoingui.cpp" line="616"/>
@@ -753,35 +540,12 @@
         <translation>该笔交易的数据量超限.您可以选择支付 %1 交易费， 交易费将支付给处理该笔交易的网络节点，有助于维持比特币网络的运行.  您愿意支付交易费用吗？</translation>
     </message>
     <message>
-        <location filename="../bitcoingui.cpp" line="259"/>
-        <source>&amp;Change Passphrase</source>
-        <translation>&amp;修改口令</translation>
-    </message>
-    <message>
-        <location filename="../bitcoingui.cpp" line="809"/>
-        <source>Backup Failed</source>
-        <translation>备份失败</translation>
-    </message>
-    <message>
-        <location filename="../bitcoingui.cpp" line="809"/>
-        <source>There was an error trying to save the wallet data to the new location.</source>
-        <translation>备份钱包到其它文件夹失败.</translation>
-    </message>
-    <message>
         <location filename="../bitcoingui.cpp" line="648"/>
         <source>Sent transaction</source>
         <translation>已发送交易</translation>
     </message>
     <message>
-        <location filename="../bitcoingui.cpp" line="649"/>
-        <source>Incoming transaction</source>
-        <translation>流入交易</translation>
-    </message>
-    <message>
         <location filename="../bitcoingui.cpp" line="650"/>
-=======
-        <location filename="../bitcoingui.cpp" line="617"/>
->>>>>>> fc1cd74b
         <source>Date: %1
 Amount: %2
 Type: %3
@@ -794,11 +558,12 @@
 </translation>
     </message>
     <message>
-<<<<<<< HEAD
+        <location filename="../bitcoingui.cpp" line="237"/>
+        <source>E&amp;xit</source>
+        <translation>退出</translation>
+    </message>
+    <message>
         <location filename="../bitcoingui.cpp" line="775"/>
-=======
-        <location filename="../bitcoingui.cpp" line="711"/>
->>>>>>> fc1cd74b
         <source>Wallet is &lt;b&gt;encrypted&lt;/b&gt; and currently &lt;b&gt;unlocked&lt;/b&gt;</source>
         <translation>钱包已被&lt;b&gt;加密&lt;/b&gt;，当前为&lt;b&gt;解锁&lt;/b&gt;状态</translation>
     </message>
@@ -808,76 +573,52 @@
         <translation>钱包已被&lt;b&gt;加密&lt;/b&gt;，当前为&lt;b&gt;锁定&lt;/b&gt;状态</translation>
     </message>
     <message>
-<<<<<<< HEAD
-        <location filename="../bitcoingui.cpp" line="806"/>
-        <source>Backup Wallet</source>
-        <translation>备份钱包</translation>
-    </message>
-    <message>
-        <location filename="../bitcoingui.cpp" line="806"/>
-        <source>Wallet Data (*.dat)</source>
-        <translation>钱包文件(*.dat)</translation>
-    </message>
-    <message>
-        <location filename="../bitcoingui.cpp" line="421"/>
-=======
-        <location filename="../bitcoingui.cpp" line="236"/>
+        <location filename="../bitcoingui.cpp" line="259"/>
+        <source>&amp;Change Passphrase</source>
+        <translation>&amp;修改口令</translation>
+    </message>
+    <message>
+        <location filename="../bitcoingui.cpp" line="260"/>
+        <source>Change the passphrase used for wallet encryption</source>
+        <translation>修改钱包加密口令</translation>
+    </message>
+    <message>
+        <location filename="../bitcoingui.cpp" line="252"/>
         <source>&amp;Export...</source>
         <translation>&amp;导出...</translation>
     </message>
-    <message numerus="yes">
-        <location filename="../bitcoingui.cpp" line="430"/>
-        <source>%n active connection(s) to Bitcoin network</source>
-        <translation>
-            <numerusform>您连接到比特币网络的连接数量共有%n条</numerusform>
-        </translation>
-    </message>
-    <message>
-        <location filename="../bitcoingui.cpp" line="388"/>
->>>>>>> fc1cd74b
+    <message>
+        <location filename="../bitcoingui.cpp" line="421"/>
         <source>bitcoin-qt</source>
         <translation>bitcoin-qt</translation>
     </message>
     <message>
-<<<<<<< HEAD
+        <location filename="../bitcoingui.cpp" line="809"/>
+        <source>There was an error trying to save the wallet data to the new location.</source>
+        <translation>备份钱包到其它文件夹失败.</translation>
+    </message>
+    <message>
+        <location filename="../bitcoingui.cpp" line="621"/>
+        <source>Sending...</source>
+        <translation>发送中</translation>
+    </message>
+    <message>
+        <location filename="../bitcoingui.cpp" line="809"/>
+        <source>Backup Failed</source>
+        <translation>备份失败</translation>
+    </message>
+    <message>
+        <location filename="../bitcoingui.cpp" line="254"/>
+        <source>&amp;Encrypt Wallet</source>
+        <translation>&amp;加密钱包</translation>
+    </message>
+    <message>
         <location filename="../bitcoingui.cpp" line="489"/>
         <source>Downloaded %1 of %2 blocks of transaction history.</source>
         <translation>%1 / %2 个交易历史的区块已下载</translation>
     </message>
     <message>
-        <location filename="../bitcoingui.cpp" line="621"/>
-=======
-        <location filename="../bitcoingui.cpp" line="583"/>
-        <source>This transaction is over the size limit.  You can still send it for a fee of %1, which goes to the nodes that process your transaction and helps to support the network.  Do you want to pay the fee?</source>
-        <translation>该笔交易的数据量超限.您可以选择支付 %1 交易费， 交易费将支付给处理该笔交易的网络节点，有助于维持比特币网络的运行.  您愿意支付交易费用吗？</translation>
-    </message>
-    <message>
-        <location filename="../bitcoingui.cpp" line="588"/>
->>>>>>> fc1cd74b
-        <source>Sending...</source>
-        <translation>发送中</translation>
-    </message>
-    <message>
-<<<<<<< HEAD
         <location filename="../bitcoin.cpp" line="144"/>
-=======
-        <location filename="../bitcoingui.cpp" line="615"/>
-        <source>Sent transaction</source>
-        <translation>已发送交易</translation>
-    </message>
-    <message>
-        <location filename="../bitcoingui.cpp" line="241"/>
-        <source>&amp;Change Passphrase</source>
-        <translation>&amp;修改口令</translation>
-    </message>
-    <message>
-        <location filename="../bitcoingui.cpp" line="456"/>
-        <source>Downloaded %1 of %2 blocks of transaction history.</source>
-        <translation>%1 / %2 个交易历史的区块已下载</translation>
-    </message>
-    <message>
-        <location filename="../bitcoin.cpp" line="133"/>
->>>>>>> fc1cd74b
         <source>A fatal error occurred. Bitcoin can no longer continue safely and will quit.</source>
         <translation type="unfinished"></translation>
     </message>
@@ -918,30 +659,44 @@
         <translation>&amp;标签</translation>
     </message>
     <message>
+        <location filename="../forms/editaddressdialog.ui" line="35"/>
+        <source>The label associated with this address book entry</source>
+        <translation>与此地址条目关联的标签</translation>
+    </message>
+    <message>
+        <location filename="../forms/editaddressdialog.ui" line="52"/>
+        <source>The address associated with this address book entry. This can only be modified for sending addresses.</source>
+        <translation>该地址与地址簿中的条目已关联，无法作为发送地址编辑。</translation>
+    </message>
+    <message>
+        <location filename="../editaddressdialog.cpp" line="24"/>
+        <source>New sending address</source>
+        <translation>新发送地址</translation>
+    </message>
+    <message>
+        <location filename="../editaddressdialog.cpp" line="27"/>
+        <source>Edit receiving address</source>
+        <translation>编辑接收地址</translation>
+    </message>
+    <message>
+        <location filename="../editaddressdialog.cpp" line="31"/>
+        <source>Edit sending address</source>
+        <translation>编辑发送地址</translation>
+    </message>
+    <message>
         <location filename="../forms/editaddressdialog.ui" line="42"/>
         <source>&amp;Address</source>
         <translation>&amp;地址</translation>
     </message>
     <message>
-<<<<<<< HEAD
-        <location filename="../forms/editaddressdialog.ui" line="52"/>
-        <source>The address associated with this address book entry. This can only be modified for sending addresses.</source>
-        <translation>该地址与地址簿中的条目已关联，无法作为发送地址编辑。</translation>
-=======
-        <location filename="../editaddressdialog.cpp" line="24"/>
-        <source>New sending address</source>
-        <translation>新发送地址</translation>
->>>>>>> fc1cd74b
-    </message>
-    <message>
-        <location filename="../editaddressdialog.cpp" line="27"/>
-        <source>Edit receiving address</source>
-        <translation>编辑接收地址</translation>
-    </message>
-    <message>
-        <location filename="../editaddressdialog.cpp" line="31"/>
-        <source>Edit sending address</source>
-        <translation>编辑发送地址</translation>
+        <location filename="../editaddressdialog.cpp" line="106"/>
+        <source>New key generation failed.</source>
+        <translation>密钥创建失败.</translation>
+    </message>
+    <message>
+        <location filename="../editaddressdialog.cpp" line="20"/>
+        <source>New receiving address</source>
+        <translation>新接收地址</translation>
     </message>
     <message>
         <location filename="../editaddressdialog.cpp" line="91"/>
@@ -949,68 +704,47 @@
         <translation>输入的地址 &quot;%1&quot; 已经存在于地址簿。</translation>
     </message>
     <message>
+        <location filename="../editaddressdialog.cpp" line="96"/>
+        <source>The entered address &quot;%1&quot; is not a valid bitcoin address.</source>
+        <translation>输入的地址  &quot;%1&quot; 并不是一个有效的比特币地址</translation>
+    </message>
+    <message>
         <location filename="../editaddressdialog.cpp" line="101"/>
         <source>Could not unlock wallet.</source>
         <translation>无法解锁钱包</translation>
     </message>
-    <message>
-        <location filename="../editaddressdialog.cpp" line="106"/>
-        <source>New key generation failed.</source>
-        <translation>密钥创建失败.</translation>
-    </message>
-    <message>
-<<<<<<< HEAD
-=======
-        <location filename="../forms/editaddressdialog.ui" line="35"/>
-        <source>The label associated with this address book entry</source>
-        <translation>与此地址条目关联的标签</translation>
-    </message>
-    <message>
-        <location filename="../forms/editaddressdialog.ui" line="52"/>
-        <source>The address associated with this address book entry. This can only be modified for sending addresses.</source>
-        <translation>该地址与地址簿中的条目已关联，无法作为发送地址编辑。</translation>
-    </message>
-    <message>
->>>>>>> fc1cd74b
-        <location filename="../editaddressdialog.cpp" line="20"/>
-        <source>New receiving address</source>
-        <translation>新接收地址</translation>
-    </message>
-    <message>
-<<<<<<< HEAD
-        <location filename="../editaddressdialog.cpp" line="24"/>
-        <source>New sending address</source>
-        <translation>新发送地址</translation>
-    </message>
-    <message>
-=======
->>>>>>> fc1cd74b
-        <location filename="../editaddressdialog.cpp" line="96"/>
-        <source>The entered address &quot;%1&quot; is not a valid bitcoin address.</source>
-        <translation>输入的地址  &quot;%1&quot; 并不是一个有效的比特币地址</translation>
-    </message>
 </context>
 <context>
     <name>MainOptionsPage</name>
     <message>
+        <location filename="../optionsdialog.cpp" line="175"/>
+        <source>&amp;Minimize to the tray instead of the taskbar</source>
+        <translation>&amp;最小化到托盘</translation>
+    </message>
+    <message>
+        <location filename="../optionsdialog.cpp" line="180"/>
+        <source>Map port using &amp;UPnP</source>
+        <translation>使用 &amp;UPnP 映射端口</translation>
+    </message>
+    <message>
+        <location filename="../optionsdialog.cpp" line="170"/>
+        <source>&amp;Start Bitcoin on window system startup</source>
+        <translation>&amp;开机启动比特币</translation>
+    </message>
+    <message>
         <location filename="../optionsdialog.cpp" line="171"/>
         <source>Automatically start Bitcoin after the computer is turned on</source>
         <translation>在计算机启动后自动运行比特币</translation>
     </message>
     <message>
-        <location filename="../optionsdialog.cpp" line="175"/>
-        <source>&amp;Minimize to the tray instead of the taskbar</source>
-        <translation>&amp;最小化到托盘</translation>
-    </message>
-    <message>
         <location filename="../optionsdialog.cpp" line="176"/>
         <source>Show only a tray icon after minimizing the window</source>
         <translation>最小化窗口后只显示一个托盘标志</translation>
     </message>
     <message>
-        <location filename="../optionsdialog.cpp" line="180"/>
-        <source>Map port using &amp;UPnP</source>
-        <translation>使用 &amp;UPnP 映射端口</translation>
+        <location filename="../optionsdialog.cpp" line="181"/>
+        <source>Automatically open the Bitcoin client port on the router. This only works when your router supports UPnP and it is enabled.</source>
+        <translation>自动在路由器中打开比特币端口。只有当您的路由器开启 UPnP 选项时此功能才有效。</translation>
     </message>
     <message>
         <location filename="../optionsdialog.cpp" line="185"/>
@@ -1018,16 +752,6 @@
         <translation>关闭时最小化</translation>
     </message>
     <message>
-        <location filename="../optionsdialog.cpp" line="181"/>
-        <source>Automatically open the Bitcoin client port on the router. This only works when your router supports UPnP and it is enabled.</source>
-        <translation>自动在路由器中打开比特币端口。只有当您的路由器开启 UPnP 选项时此功能才有效。</translation>
-    </message>
-    <message>
-        <location filename="../optionsdialog.cpp" line="170"/>
-        <source>&amp;Start Bitcoin on window system startup</source>
-        <translation>&amp;开机启动比特币</translation>
-    </message>
-    <message>
         <location filename="../optionsdialog.cpp" line="186"/>
         <source>Minimize instead of exit the application when the window is closed. When this option is enabled, the application will be closed only after selecting Quit in the menu.</source>
         <translation>当窗口关闭时程序最小化而不是退出。当使用该选项时，程序只能通过在菜单中选择退出来关闭</translation>
@@ -1043,50 +767,44 @@
         <translation>通过一个SOCKS4代理连接到比特币网络 (如使用Tor连接时)</translation>
     </message>
     <message>
+        <location filename="../optionsdialog.cpp" line="196"/>
+        <source>Proxy &amp;IP: </source>
+        <translation>代理 &amp;IP：</translation>
+    </message>
+    <message>
+        <location filename="../optionsdialog.cpp" line="202"/>
+        <source>IP address of the proxy (e.g. 127.0.0.1)</source>
+        <translation>代理服务器IP (如 127.0.0.1)</translation>
+    </message>
+    <message>
+        <location filename="../optionsdialog.cpp" line="205"/>
+        <source>&amp;Port: </source>
+        <translation>&amp;端口：</translation>
+    </message>
+    <message>
+        <location filename="../optionsdialog.cpp" line="211"/>
+        <source>Port of the proxy (e.g. 1234)</source>
+        <translation>代理端口 (比如 1234)</translation>
+    </message>
+    <message>
+        <location filename="../optionsdialog.cpp" line="217"/>
+        <source>Optional transaction fee per kB that helps make sure your transactions are processed quickly. Most transactions are 1 kB. Fee 0.01 recommended.</source>
+        <translation>建议支付交易费用，有助于您的交易得到尽快处理.  绝大多数交易的字节数为 1 kB. 建议支付0.01个比特币.</translation>
+    </message>
+    <message>
         <location filename="../optionsdialog.cpp" line="223"/>
         <source>Pay transaction &amp;fee</source>
         <translation>支付交易 &amp;费用</translation>
     </message>
-    <message>
-        <location filename="../optionsdialog.cpp" line="196"/>
-        <source>Proxy &amp;IP: </source>
-        <translation>代理 &amp;IP：</translation>
-    </message>
-    <message>
-        <location filename="../optionsdialog.cpp" line="202"/>
-        <source>IP address of the proxy (e.g. 127.0.0.1)</source>
-        <translation>代理服务器IP (如 127.0.0.1)</translation>
-    </message>
-    <message>
-        <location filename="../optionsdialog.cpp" line="205"/>
-        <source>&amp;Port: </source>
-        <translation>&amp;端口：</translation>
-    </message>
-    <message>
-        <location filename="../optionsdialog.cpp" line="211"/>
-        <source>Port of the proxy (e.g. 1234)</source>
-        <translation>代理端口 (比如 1234)</translation>
-    </message>
-    <message>
-        <location filename="../optionsdialog.cpp" line="217"/>
-        <source>Optional transaction fee per kB that helps make sure your transactions are processed quickly. Most transactions are 1 kB. Fee 0.01 recommended.</source>
-        <translation>建议支付交易费用，有助于您的交易得到尽快处理.  绝大多数交易的字节数为 1 kB. 建议支付0.01个比特币.</translation>
-    </message>
 </context>
 <context>
     <name>MessagePage</name>
     <message>
-<<<<<<< HEAD
         <location filename="../forms/messagepage.ui" line="14"/>
         <source>Message</source>
         <translation>消息</translation>
     </message>
     <message>
-        <location filename="../forms/messagepage.ui" line="38"/>
-        <source>The address to sign the message with  (e.g. 1NS17iag9jJgTHD1VXjvLCEnZuQ3rJDE9L)</source>
-        <translation type="unfinished"></translation>
-    </message>
-    <message>
         <location filename="../forms/messagepage.ui" line="105"/>
         <source>Click &quot;Sign Message&quot; to get signature</source>
         <translation>单击“发送签名消息&quot;获取签名</translation>
@@ -1097,9 +815,54 @@
         <translation>发送签名消息以证明您是该比特币地址的拥有者</translation>
     </message>
     <message>
+        <location filename="../forms/messagepage.ui" line="134"/>
+        <source>&amp;Copy to Clipboard</source>
+        <translation>&amp;复制到剪贴板</translation>
+    </message>
+    <message>
+        <location filename="../forms/messagepage.ui" line="20"/>
+        <source>You can sign messages with your addresses to prove you own them. Be careful not to sign anything vague, as phishing attacks may try to trick you into signing your identity over to them. Only sign fully-detailed statements you agree to.</source>
+        <translation>您可以用你的地址对消息进行签名，以证明您是该地址的所有人。注意不要对模棱两可的消息签名，以免遭受钓鱼式攻击。请确保消息真实明确的表达了您的意愿。</translation>
+    </message>
+    <message>
+        <location filename="../forms/messagepage.ui" line="38"/>
+        <source>The address to sign the message with  (e.g. 1NS17iag9jJgTHD1VXjvLCEnZuQ3rJDE9L)</source>
+        <translation type="unfinished">请输入比特币地址 (例如: 1NS17iag9jJgTHD1VXjvLCEnZuQ3rJDE9L)</translation>
+    </message>
+    <message>
+        <location filename="../forms/messagepage.ui" line="48"/>
+        <source>Choose adress from address book</source>
+        <translation>从地址簿选择地址</translation>
+    </message>
+    <message>
+        <location filename="../forms/messagepage.ui" line="58"/>
+        <source>Alt+A</source>
+        <translation>Alt+A</translation>
+    </message>
+    <message>
+        <location filename="../forms/messagepage.ui" line="71"/>
+        <source>Paste address from clipboard</source>
+        <translation>从剪贴板粘贴地址</translation>
+    </message>
+    <message>
+        <location filename="../forms/messagepage.ui" line="81"/>
+        <source>Alt+P</source>
+        <translation>Alt+P</translation>
+    </message>
+    <message>
+        <location filename="../forms/messagepage.ui" line="93"/>
+        <source>Enter the message you want to sign here</source>
+        <translation>请输入您要发送的签名消息</translation>
+    </message>
+    <message>
         <location filename="../forms/messagepage.ui" line="120"/>
         <source>&amp;Sign Message</source>
         <translation>&amp;发送签名消息</translation>
+    </message>
+    <message>
+        <location filename="../forms/messagepage.ui" line="131"/>
+        <source>Copy the current signature to the system clipboard</source>
+        <translation>复制当前签名至剪切板</translation>
     </message>
     <message>
         <location filename="../messagepage.cpp" line="74"/>
@@ -1123,51 +886,6 @@
         <source>Sign failed</source>
         <translation>签名失败</translation>
     </message>
-    <message>
-        <location filename="../forms/messagepage.ui" line="20"/>
-        <source>You can sign messages with your addresses to prove you own them. Be careful not to sign anything vague, as phishing attacks may try to trick you into signing your identity over to them. Only sign fully-detailed statements you agree to.</source>
-        <translation>您可以用你的地址对消息进行签名，以证明您是该地址的所有人。注意不要对模棱两可的消息签名，以免遭受钓鱼式攻击。请确保消息真实明确的表达了您的意愿。</translation>
-    </message>
-    <message>
-        <location filename="../forms/messagepage.ui" line="48"/>
-        <source>Choose adress from address book</source>
-        <translation>从地址簿选择地址</translation>
-    </message>
-    <message>
-        <location filename="../forms/messagepage.ui" line="58"/>
-        <source>Alt+A</source>
-        <translation>Alt+A</translation>
-    </message>
-    <message>
-        <location filename="../forms/messagepage.ui" line="71"/>
-        <source>Paste address from clipboard</source>
-        <translation>从剪贴板粘贴地址</translation>
-    </message>
-    <message>
-        <location filename="../forms/messagepage.ui" line="81"/>
-        <source>Alt+P</source>
-        <translation>Alt+P</translation>
-    </message>
-    <message>
-        <location filename="../forms/messagepage.ui" line="93"/>
-        <source>Enter the message you want to sign here</source>
-        <translation>请输入您要发送的签名消息</translation>
-    </message>
-    <message>
-        <location filename="../forms/messagepage.ui" line="131"/>
-        <source>Copy the current signature to the system clipboard</source>
-        <translation>复制当前签名至剪切板</translation>
-    </message>
-    <message>
-        <location filename="../forms/messagepage.ui" line="134"/>
-        <source>&amp;Copy to Clipboard</source>
-        <translation>&amp;复制到剪贴板</translation>
-=======
-        <location filename="../optionsdialog.cpp" line="223"/>
-        <source>Pay transaction &amp;fee</source>
-        <translation>支付交易 &amp;费用</translation>
->>>>>>> fc1cd74b
-    </message>
 </context>
 <context>
     <name>OptionsDialog</name>
@@ -1186,89 +904,98 @@
         <source>Options</source>
         <translation>选项</translation>
     </message>
-    <message>
-        <location filename="../optionsdialog.cpp" line="104"/>
-        <source>Options</source>
-        <translation>选项</translation>
-    </message>
 </context>
 <context>
     <name>OverviewPage</name>
     <message>
+        <location filename="../forms/overviewpage.ui" line="14"/>
+        <source>Form</source>
+        <translation>表单</translation>
+    </message>
+    <message>
+        <location filename="../forms/overviewpage.ui" line="61"/>
+        <source>0</source>
+        <translation>0</translation>
+    </message>
+    <message>
+        <location filename="../forms/overviewpage.ui" line="88"/>
+        <source>Wallet</source>
+        <translation>钱包</translation>
+    </message>
+    <message>
+        <location filename="../forms/overviewpage.ui" line="54"/>
+        <source>Number of transactions:</source>
+        <translation>交易笔数：</translation>
+    </message>
+    <message>
+        <location filename="../forms/overviewpage.ui" line="40"/>
+        <source>Balance:</source>
+        <translation>余额：</translation>
+    </message>
+    <message>
+        <location filename="../forms/overviewpage.ui" line="124"/>
+        <source>&lt;b&gt;Recent transactions&lt;/b&gt;</source>
+        <translation>&lt;b&gt;最近交易记录&lt;/b&gt;</translation>
+    </message>
+    <message>
+        <location filename="../forms/overviewpage.ui" line="68"/>
+        <source>Unconfirmed:</source>
+        <translation>未确认：</translation>
+    </message>
+    <message>
         <location filename="../overviewpage.cpp" line="103"/>
         <source>Your current balance</source>
         <translation>您的当前余额</translation>
     </message>
     <message>
+        <location filename="../overviewpage.cpp" line="108"/>
+        <source>Total of transactions that have yet to be confirmed, and do not yet count toward the current balance</source>
+        <translation>尚未确认的交易总额, 未计入当前余额</translation>
+    </message>
+    <message>
         <location filename="../overviewpage.cpp" line="111"/>
         <source>Total number of transactions in wallet</source>
         <translation>钱包总交易数量</translation>
     </message>
-    <message>
-        <location filename="../overviewpage.cpp" line="108"/>
-        <source>Total of transactions that have yet to be confirmed, and do not yet count toward the current balance</source>
-        <translation>尚未确认的交易总额, 未计入当前余额</translation>
-    </message>
-    <message>
-        <location filename="../forms/overviewpage.ui" line="88"/>
-        <source>Wallet</source>
-        <translation>钱包</translation>
-    </message>
-    <message>
-        <location filename="../forms/overviewpage.ui" line="14"/>
-        <source>Form</source>
-        <translation>表单</translation>
-    </message>
-    <message>
-        <location filename="../forms/overviewpage.ui" line="40"/>
-        <source>Balance:</source>
-        <translation>余额：</translation>
-    </message>
-    <message>
-        <location filename="../forms/overviewpage.ui" line="54"/>
-        <source>Number of transactions:</source>
-        <translation>交易笔数：</translation>
-    </message>
-    <message>
-        <location filename="../forms/overviewpage.ui" line="61"/>
-        <source>0</source>
-        <translation>0</translation>
-    </message>
-    <message>
-        <location filename="../forms/overviewpage.ui" line="68"/>
-        <source>Unconfirmed:</source>
-        <translation>未确认：</translation>
-<<<<<<< HEAD
-    </message>
-    <message>
-        <location filename="../forms/overviewpage.ui" line="88"/>
-        <source>Wallet</source>
-        <translation>钱包</translation>
-    </message>
-    <message>
-        <location filename="../overviewpage.cpp" line="103"/>
-        <source>Your current balance</source>
-        <translation>您的当前余额</translation>
-    </message>
-    <message>
-        <location filename="../overviewpage.cpp" line="108"/>
-        <source>Total of transactions that have yet to be confirmed, and do not yet count toward the current balance</source>
-        <translation>尚未确认的交易总额, 未计入当前余额</translation>
-    </message>
-    <message>
-        <location filename="../overviewpage.cpp" line="111"/>
-        <source>Total number of transactions in wallet</source>
-        <translation>钱包总交易数量</translation>
-    </message>
-    <message>
-        <location filename="../forms/overviewpage.ui" line="124"/>
-        <source>&lt;b&gt;Recent transactions&lt;/b&gt;</source>
-        <translation>&lt;b&gt;最近交易记录&lt;/b&gt;</translation>
-    </message>
 </context>
 <context>
     <name>QRCodeDialog</name>
     <message>
+        <location filename="../forms/qrcodedialog.ui" line="144"/>
+        <source>Message:</source>
+        <translation>消息：</translation>
+    </message>
+    <message>
+        <location filename="../qrcodedialog.cpp" line="48"/>
+        <source>Error encoding URI into QR Code.</source>
+        <translation>将 URI 转换成二维码失败.</translation>
+    </message>
+    <message>
+        <location filename="../forms/qrcodedialog.ui" line="14"/>
+        <source>Dialog</source>
+        <translation>会话</translation>
+    </message>
+    <message>
+        <location filename="../forms/qrcodedialog.ui" line="32"/>
+        <source>QR Code</source>
+        <translation>二维码</translation>
+    </message>
+    <message>
+        <location filename="../forms/qrcodedialog.ui" line="121"/>
+        <source>Label:</source>
+        <translation>标签：</translation>
+    </message>
+    <message>
+        <location filename="../forms/qrcodedialog.ui" line="105"/>
+        <source>BTC</source>
+        <translation>BTC</translation>
+    </message>
+    <message>
+        <location filename="../qrcodedialog.cpp" line="113"/>
+        <source>Save Image...</source>
+        <translation>保存图像...</translation>
+    </message>
+    <message>
         <location filename="../forms/qrcodedialog.ui" line="55"/>
         <source>Request Payment</source>
         <translation>请求付款</translation>
@@ -1279,16 +1006,6 @@
         <translation>金额：</translation>
     </message>
     <message>
-        <location filename="../forms/qrcodedialog.ui" line="121"/>
-        <source>Label:</source>
-        <translation>标签：</translation>
-    </message>
-    <message>
-        <location filename="../forms/qrcodedialog.ui" line="144"/>
-        <source>Message:</source>
-        <translation>消息：</translation>
-    </message>
-    <message>
         <location filename="../forms/qrcodedialog.ui" line="186"/>
         <source>&amp;Save As...</source>
         <translation>&amp;另存为</translation>
@@ -1298,34 +1015,39 @@
         <source>PNG Images (*.png)</source>
         <translation>PNG图像文件(*.png)</translation>
     </message>
-    <message>
-        <location filename="../qrcodedialog.cpp" line="48"/>
-        <source>Error encoding URI into QR Code.</source>
-        <translation>将 URI 转换成二维码失败.</translation>
-    </message>
-    <message>
-        <location filename="../qrcodedialog.cpp" line="113"/>
-        <source>Save Image...</source>
-        <translation>保存图像...</translation>
-    </message>
-    <message>
-        <location filename="../forms/qrcodedialog.ui" line="14"/>
-        <source>Dialog</source>
-        <translation>会话</translation>
-    </message>
-    <message>
-        <location filename="../forms/qrcodedialog.ui" line="32"/>
-        <source>QR Code</source>
-        <translation>二维码</translation>
-    </message>
-    <message>
-        <location filename="../forms/qrcodedialog.ui" line="105"/>
-        <source>BTC</source>
-        <translation>BTC</translation>
-    </message>
 </context>
 <context>
     <name>SendCoinsDialog</name>
+    <message>
+        <location filename="../forms/sendcoinsdialog.ui" line="84"/>
+        <source>Remove all transaction fields</source>
+        <translation>移除所有交易项</translation>
+    </message>
+    <message>
+        <location filename="../forms/sendcoinsdialog.ui" line="106"/>
+        <source>Balance:</source>
+        <translation>余额：</translation>
+    </message>
+    <message>
+        <location filename="../forms/sendcoinsdialog.ui" line="113"/>
+        <source>123.456 BTC</source>
+        <translation>123.456 BTC</translation>
+    </message>
+    <message>
+        <location filename="../forms/sendcoinsdialog.ui" line="144"/>
+        <source>Confirm the send action</source>
+        <translation>确认并发送货币</translation>
+    </message>
+    <message>
+        <location filename="../forms/sendcoinsdialog.ui" line="147"/>
+        <source>&amp;Send</source>
+        <translation>&amp;发送</translation>
+    </message>
+    <message>
+        <location filename="../sendcoinsdialog.cpp" line="145"/>
+        <source>Duplicate address found, can only send to each address once per send operation.</source>
+        <translation>发现重复的地址, 每次只能对同一地址发送一次.</translation>
+    </message>
     <message>
         <location filename="../forms/sendcoinsdialog.ui" line="14"/>
         <location filename="../sendcoinsdialog.cpp" line="123"/>
@@ -1342,213 +1064,86 @@
         <location filename="../forms/sendcoinsdialog.ui" line="64"/>
         <source>Send to multiple recipients at once</source>
         <translation>一次发送给多个接收者</translation>
-=======
->>>>>>> fc1cd74b
-    </message>
-    <message>
-        <location filename="../forms/overviewpage.ui" line="124"/>
-        <source>&lt;b&gt;Recent transactions&lt;/b&gt;</source>
-        <translation>&lt;b&gt;最近交易记录&lt;/b&gt;</translation>
-    </message>
-</context>
-<context>
-    <name>SendCoinsDialog</name>
-    <message>
-<<<<<<< HEAD
+    </message>
+    <message>
+        <location filename="../forms/sendcoinsdialog.ui" line="67"/>
+        <source>&amp;Add recipient...</source>
+        <translation>&amp;添加接收者...</translation>
+    </message>
+    <message>
         <location filename="../forms/sendcoinsdialog.ui" line="87"/>
         <source>Clear all</source>
         <translation>清除全部</translation>
-=======
-        <location filename="../forms/sendcoinsdialog.ui" line="14"/>
-        <location filename="../sendcoinsdialog.cpp" line="117"/>
-        <location filename="../sendcoinsdialog.cpp" line="122"/>
-        <location filename="../sendcoinsdialog.cpp" line="127"/>
-        <location filename="../sendcoinsdialog.cpp" line="132"/>
-        <location filename="../sendcoinsdialog.cpp" line="138"/>
-        <location filename="../sendcoinsdialog.cpp" line="143"/>
-        <location filename="../sendcoinsdialog.cpp" line="148"/>
-        <source>Send Coins</source>
-        <translation>发送货币</translation>
-    </message>
-    <message>
-        <location filename="../forms/sendcoinsdialog.ui" line="64"/>
-        <source>Send to multiple recipients at once</source>
-        <translation>一次发送给多个接收者</translation>
-    </message>
-    <message>
-        <location filename="../forms/sendcoinsdialog.ui" line="84"/>
-        <source>Remove all transaction fields</source>
-        <translation>移除所有交易项</translation>
->>>>>>> fc1cd74b
-    </message>
-    <message>
-        <location filename="../forms/sendcoinsdialog.ui" line="106"/>
-        <source>Balance:</source>
-        <translation>余额：</translation>
-    </message>
-    <message>
-        <location filename="../forms/sendcoinsdialog.ui" line="113"/>
-        <source>123.456 BTC</source>
-        <translation>123.456 BTC</translation>
-    </message>
-    <message>
-        <location filename="../forms/sendcoinsdialog.ui" line="144"/>
-        <source>Confirm the send action</source>
-        <translation>确认并发送货币</translation>
-    </message>
-    <message>
-        <location filename="../forms/sendcoinsdialog.ui" line="147"/>
-        <source>&amp;Send</source>
-        <translation>&amp;发送</translation>
-    </message>
-    <message>
-<<<<<<< HEAD
-        <location filename="../sendcoinsdialog.cpp" line="95"/>
-=======
-        <location filename="../sendcoinsdialog.cpp" line="96"/>
-        <source>Confirm send coins</source>
-        <translation>确认发送货币</translation>
-    </message>
-    <message>
-        <location filename="../sendcoinsdialog.cpp" line="133"/>
-        <source>The total exceeds your balance when the %1 transaction fee is included.</source>
-        <translation>计入 %1 交易费后的金额超出您的账上余额。</translation>
-    </message>
-    <message>
-        <location filename="../sendcoinsdialog.cpp" line="97"/>
-        <source> and </source>
-        <translation> 和 </translation>
-    </message>
-    <message>
-        <location filename="../forms/sendcoinsdialog.ui" line="67"/>
-        <source>&amp;Add recipient...</source>
-        <translation>&amp;添加接收者...</translation>
-    </message>
-    <message>
-        <location filename="../forms/sendcoinsdialog.ui" line="87"/>
-        <source>Clear all</source>
-        <translation>清除全部</translation>
-    </message>
-    <message>
-        <location filename="../sendcoinsdialog.cpp" line="93"/>
->>>>>>> fc1cd74b
-        <source>&lt;b&gt;%1&lt;/b&gt; to %2 (%3)</source>
-        <translation>&lt;b&gt;%1&lt;/b&gt; 到 %2 (%3)</translation>
-    </message>
-    <message>
-<<<<<<< HEAD
+    </message>
+    <message>
         <location filename="../sendcoinsdialog.cpp" line="100"/>
         <source>Confirm send coins</source>
         <translation>确认发送货币</translation>
     </message>
     <message>
-        <location filename="../sendcoinsdialog.cpp" line="101"/>
-=======
-        <location filename="../sendcoinsdialog.cpp" line="97"/>
->>>>>>> fc1cd74b
-        <source>Are you sure you want to send %1?</source>
-        <translation>确定您要发送 %1?</translation>
-    </message>
-    <message>
-<<<<<<< HEAD
+        <location filename="../sendcoinsdialog.cpp" line="139"/>
+        <source>The total exceeds your balance when the %1 transaction fee is included.</source>
+        <translation>计入 %1 交易费后的金额超出您的账上余额。</translation>
+    </message>
+    <message>
         <location filename="../sendcoinsdialog.cpp" line="101"/>
         <source> and </source>
         <translation> 和 </translation>
     </message>
     <message>
-        <location filename="../sendcoinsdialog.cpp" line="129"/>
-=======
-        <location filename="../sendcoinsdialog.cpp" line="123"/>
->>>>>>> fc1cd74b
-        <source>The amount to pay must be larger than 0.</source>
-        <translation>支付金额必须大于0.</translation>
-    </message>
-    <message>
-        <location filename="../forms/sendcoinsdialog.ui" line="67"/>
-        <source>&amp;Add recipient...</source>
-        <translation>&amp;添加接收者...</translation>
-    </message>
-    <message>
-<<<<<<< HEAD
+        <location filename="../sendcoinsdialog.cpp" line="95"/>
+        <source>&lt;b&gt;%1&lt;/b&gt; to %2 (%3)</source>
+        <translation>&lt;b&gt;%1&lt;/b&gt; 到 %2 (%3)</translation>
+    </message>
+    <message>
+        <location filename="../sendcoinsdialog.cpp" line="101"/>
+        <source>Are you sure you want to send %1?</source>
+        <translation>确定您要发送 %1?</translation>
+    </message>
+    <message>
         <location filename="../sendcoinsdialog.cpp" line="124"/>
         <source>The recipient address is not valid, please recheck.</source>
         <translation>接收者地址不合法，请检查。</translation>
     </message>
     <message>
-        <location filename="../sendcoinsdialog.cpp" line="145"/>
-=======
-        <location filename="../sendcoinsdialog.cpp" line="139"/>
->>>>>>> fc1cd74b
-        <source>Duplicate address found, can only send to each address once per send operation.</source>
-        <translation>发现重复的地址, 每次只能对同一地址发送一次.</translation>
-    </message>
-    <message>
-<<<<<<< HEAD
+        <location filename="../sendcoinsdialog.cpp" line="129"/>
+        <source>The amount to pay must be larger than 0.</source>
+        <translation>支付金额必须大于0.</translation>
+    </message>
+    <message>
         <location filename="../sendcoinsdialog.cpp" line="150"/>
         <source>Error: Transaction creation failed.</source>
         <translation>错误: 创建交易失败.</translation>
     </message>
     <message>
         <location filename="../sendcoinsdialog.cpp" line="155"/>
-=======
-        <location filename="../sendcoinsdialog.cpp" line="149"/>
->>>>>>> fc1cd74b
         <source>Error: The transaction was rejected. This might happen if some of the coins in your wallet were already spent, such as if you used a copy of wallet.dat and coins were spent in the copy but not marked as spent here.</source>
         <translation>错误: 交易被拒绝. 如果您使用的是备份钱包，可能存在两个钱包不同步的情况，另一个钱包中的比特币已经被使用，但本地的这个钱包尚没有记录。</translation>
     </message>
     <message>
-<<<<<<< HEAD
         <location filename="../sendcoinsdialog.cpp" line="134"/>
         <source>The amount exceeds your balance.</source>
         <translation>金额超出您的账上余额。</translation>
     </message>
-    <message>
-        <location filename="../sendcoinsdialog.cpp" line="139"/>
-        <source>The total exceeds your balance when the %1 transaction fee is included.</source>
-        <translation>计入 %1 交易费后的金额超出您的账上余额。</translation>
-=======
-        <location filename="../sendcoinsdialog.cpp" line="118"/>
-        <source>The recipient address is not valid, please recheck.</source>
-        <translation>接收者地址不合法，请检查。</translation>
-    </message>
-    <message>
-        <location filename="../sendcoinsdialog.cpp" line="144"/>
-        <source>Error: Transaction creation failed.</source>
-        <translation>错误: 创建交易失败.</translation>
->>>>>>> fc1cd74b
-    </message>
 </context>
 <context>
     <name>SendCoinsEntry</name>
     <message>
+        <location filename="../forms/sendcoinsentry.ui" line="113"/>
+        <source>Alt+A</source>
+        <translation>Alt+A</translation>
+    </message>
+    <message>
         <location filename="../forms/sendcoinsentry.ui" line="14"/>
         <source>Form</source>
         <translation>表单</translation>
     </message>
     <message>
-        <location filename="../forms/sendcoinsentry.ui" line="137"/>
-        <source>Remove this recipient</source>
-        <translation>移除此接收者</translation>
-    </message>
-    <message>
-        <location filename="../forms/sendcoinsentry.ui" line="120"/>
-        <source>Paste address from clipboard</source>
-        <translation>从剪贴板粘贴地址</translation>
-    </message>
-    <message>
-<<<<<<< HEAD
-=======
-        <location filename="../forms/sendcoinsentry.ui" line="130"/>
-        <source>Alt+P</source>
-        <translation>Alt+P</translation>
-    </message>
-    <message>
-        <location filename="../forms/sendcoinsentry.ui" line="14"/>
-        <source>Form</source>
-        <translation>表单</translation>
-    </message>
-    <message>
->>>>>>> fc1cd74b
+        <location filename="../forms/sendcoinsentry.ui" line="93"/>
+        <source>The address to send the payment to  (e.g. 1NS17iag9jJgTHD1VXjvLCEnZuQ3rJDE9L)</source>
+        <translation>付款地址  (例如: 1NS17iag9jJgTHD1VXjvLCEnZuQ3rJDE9L)</translation>
+    </message>
+    <message>
         <location filename="../forms/sendcoinsentry.ui" line="29"/>
         <source>A&amp;mount:</source>
         <translation>金额</translation>
@@ -1557,14 +1152,6 @@
         <location filename="../forms/sendcoinsentry.ui" line="42"/>
         <source>Pay &amp;To:</source>
         <translation>付款&amp;给：</translation>
-<<<<<<< HEAD
-    </message>
-    <message>
-        <location filename="../forms/sendcoinsentry.ui" line="75"/>
-        <source>&amp;Label:</source>
-        <translation>&amp;标签：</translation>
-=======
->>>>>>> fc1cd74b
     </message>
     <message>
         <location filename="../forms/sendcoinsentry.ui" line="66"/>
@@ -1573,9 +1160,9 @@
         <translation>为这个地址输入一个标签，以便将它添加到您的地址簿</translation>
     </message>
     <message>
-        <location filename="../forms/sendcoinsentry.ui" line="93"/>
-        <source>The address to send the payment to  (e.g. 1NS17iag9jJgTHD1VXjvLCEnZuQ3rJDE9L)</source>
-        <translation>付款地址  (例如: 1NS17iag9jJgTHD1VXjvLCEnZuQ3rJDE9L)</translation>
+        <location filename="../forms/sendcoinsentry.ui" line="75"/>
+        <source>&amp;Label:</source>
+        <translation>&amp;标签：</translation>
     </message>
     <message>
         <location filename="../forms/sendcoinsentry.ui" line="103"/>
@@ -1583,20 +1170,19 @@
         <translation>从地址簿选择地址</translation>
     </message>
     <message>
-        <location filename="../forms/sendcoinsentry.ui" line="113"/>
-        <source>Alt+A</source>
-        <translation>Alt+A</translation>
-    </message>
-    <message>
-<<<<<<< HEAD
+        <location filename="../forms/sendcoinsentry.ui" line="120"/>
+        <source>Paste address from clipboard</source>
+        <translation>从剪贴板粘贴地址</translation>
+    </message>
+    <message>
+        <location filename="../forms/sendcoinsentry.ui" line="137"/>
+        <source>Remove this recipient</source>
+        <translation>移除此接收者</translation>
+    </message>
+    <message>
         <location filename="../forms/sendcoinsentry.ui" line="130"/>
         <source>Alt+P</source>
         <translation>Alt+P</translation>
-=======
-        <location filename="../forms/sendcoinsentry.ui" line="137"/>
-        <source>Remove this recipient</source>
-        <translation>移除此接收者</translation>
->>>>>>> fc1cd74b
     </message>
     <message>
         <location filename="../sendcoinsentry.cpp" line="25"/>
@@ -1607,10 +1193,54 @@
 <context>
     <name>TransactionDesc</name>
     <message>
-<<<<<<< HEAD
-        <location filename="../transactiondesc.cpp" line="217"/>
-        <source>Message:</source>
-        <translation>消息：</translation>
+        <location filename="../transactiondesc.cpp" line="195"/>
+        <source>&lt;b&gt;Transaction fee:&lt;/b&gt; </source>
+        <translation>交易费</translation>
+    </message>
+    <message>
+        <location filename="../transactiondesc.cpp" line="211"/>
+        <source>&lt;b&gt;Net amount:&lt;/b&gt; </source>
+        <translation>&lt;b&gt;网络金额：&lt;/b&gt; </translation>
+    </message>
+    <message>
+        <location filename="../transactiondesc.cpp" line="221"/>
+        <source>Transaction ID:</source>
+        <translation>交易ID：</translation>
+    </message>
+    <message>
+        <location filename="../transactiondesc.cpp" line="20"/>
+        <source>Open until %1</source>
+        <translation>至 %1 个数据块时开启</translation>
+    </message>
+    <message>
+        <location filename="../transactiondesc.cpp" line="52"/>
+        <source>, has not been successfully broadcast yet</source>
+        <translation>, 未被成功广播</translation>
+    </message>
+    <message>
+        <location filename="../transactiondesc.cpp" line="28"/>
+        <source>%1/unconfirmed</source>
+        <translation>%1/未确认</translation>
+    </message>
+    <message>
+        <location filename="../transactiondesc.cpp" line="26"/>
+        <source>%1/offline?</source>
+        <translation>%1/离线?</translation>
+    </message>
+    <message>
+        <location filename="../transactiondesc.cpp" line="90"/>
+        <source>unknown</source>
+        <translation>未知</translation>
+    </message>
+    <message>
+        <location filename="../transactiondesc.cpp" line="47"/>
+        <source>&lt;b&gt;Status:&lt;/b&gt; </source>
+        <translation>&lt;b&gt;状态：&lt;/b&gt; </translation>
+    </message>
+    <message>
+        <location filename="../transactiondesc.cpp" line="54"/>
+        <source>, broadcast through %1 node</source>
+        <translation>，同过 %1 节点广播</translation>
     </message>
     <message>
         <location filename="../transactiondesc.cpp" line="219"/>
@@ -1618,104 +1248,29 @@
         <translation>备注</translation>
     </message>
     <message>
-        <location filename="../transactiondesc.cpp" line="224"/>
-        <source>Generated coins must wait 120 blocks before they can be spent.  When you generated this block, it was broadcast to the network to be added to the block chain.  If it fails to get into the chain, it will change to &quot;not accepted&quot; and not be spendable.  This may occasionally happen if another node generates a block within a few seconds of yours.</source>
-        <translation>新生产的比特币必须等待120个数据块之后才能被使用. 当您生产出此数据块,它将被广播至比特币网络并添加至数据链. 如果添加到数据链失败, 它的状态将变成&quot;不被接受&quot;，生产的比特币将不能使用. 在您生产新数据块的几秒钟内, 如果其它节点也生产出同样的数据块，有可能会发生这种情况.</translation>
-    </message>
-    <message>
-        <location filename="../transactiondesc.cpp" line="52"/>
-        <source>, has not been successfully broadcast yet</source>
-        <translation>, 未被成功广播</translation>
+        <location filename="../transactiondesc.cpp" line="133"/>
+        <source>(%1 matures in %2 more blocks)</source>
+        <translation>(%1 成熟于 %2 以上数据块)</translation>
+    </message>
+    <message>
+        <location filename="../transactiondesc.cpp" line="18"/>
+        <source>Open for %1 blocks</source>
+        <translation>开启 %1 个数据块</translation>
+    </message>
+    <message>
+        <location filename="../transactiondesc.cpp" line="30"/>
+        <source>%1 confirmations</source>
+        <translation>%1 确认项</translation>
     </message>
     <message>
         <location filename="../transactiondesc.cpp" line="56"/>
         <source>, broadcast through %1 nodes</source>
         <translation>，同过 %1 节点组广播</translation>
-=======
-        <location filename="../transactiondesc.cpp" line="227"/>
-        <source>&lt;b&gt;Net amount:&lt;/b&gt; </source>
-        <translation>&lt;b&gt;网络金额：&lt;/b&gt; </translation>
-    </message>
-    <message>
-        <location filename="../transactiondesc.cpp" line="76"/>
-        <source>&lt;b&gt;Date:&lt;/b&gt; </source>
-        <translation>&lt;b&gt;日期：&lt;/b&gt; </translation>
->>>>>>> fc1cd74b
-    </message>
-    <message>
-        <location filename="../transactiondesc.cpp" line="90"/>
-        <source>unknown</source>
-        <translation>未知</translation>
-    </message>
-    <message>
-<<<<<<< HEAD
-        <location filename="../transactiondesc.cpp" line="18"/>
-=======
-        <location filename="../transactiondesc.cpp" line="110"/>
-        <source> (yours, label: </source>
-        <translation>(您的, 标签：</translation>
-    </message>
-    <message>
-        <location filename="../transactiondesc.cpp" line="107"/>
-        <location filename="../transactiondesc.cpp" line="130"/>
-        <location filename="../transactiondesc.cpp" line="189"/>
-        <source>&lt;b&gt;To:&lt;/b&gt; </source>
-        <translation>&lt;b&gt;到：&lt;/b&gt;</translation>
-    </message>
-    <message>
-        <location filename="../transactiondesc.cpp" line="34"/>
->>>>>>> fc1cd74b
-        <source>Open for %1 blocks</source>
-        <translation>开启 %1 个数据块</translation>
-    </message>
-    <message>
-        <location filename="../transactiondesc.cpp" line="20"/>
-        <source>Open until %1</source>
-        <translation>至 %1 个数据块时开启</translation>
-    </message>
-    <message>
-        <location filename="../transactiondesc.cpp" line="26"/>
-        <source>%1/offline?</source>
-        <translation>%1/离线?</translation>
-    </message>
-    <message>
-<<<<<<< HEAD
-        <location filename="../transactiondesc.cpp" line="28"/>
-        <source>%1/unconfirmed</source>
-        <translation>%1/未确认</translation>
-    </message>
-    <message>
-        <location filename="../transactiondesc.cpp" line="30"/>
-        <source>%1 confirmations</source>
-        <translation>%1 确认项</translation>
-    </message>
-    <message>
-        <location filename="../transactiondesc.cpp" line="47"/>
-=======
-        <location filename="../transactiondesc.cpp" line="63"/>
->>>>>>> fc1cd74b
-        <source>&lt;b&gt;Status:&lt;/b&gt; </source>
-        <translation>&lt;b&gt;状态：&lt;/b&gt; </translation>
-    </message>
-    <message>
-<<<<<<< HEAD
-        <location filename="../transactiondesc.cpp" line="54"/>
-=======
-        <location filename="../transactiondesc.cpp" line="70"/>
->>>>>>> fc1cd74b
-        <source>, broadcast through %1 node</source>
-        <translation>，同过 %1 节点广播</translation>
-    </message>
-    <message>
-<<<<<<< HEAD
+    </message>
+    <message>
         <location filename="../transactiondesc.cpp" line="60"/>
         <source>&lt;b&gt;Date:&lt;/b&gt; </source>
         <translation>&lt;b&gt;日期：&lt;/b&gt; </translation>
-=======
-        <location filename="../transactiondesc.cpp" line="72"/>
-        <source>, broadcast through %1 nodes</source>
-        <translation>，同过 %1 节点组广播</translation>
->>>>>>> fc1cd74b
     </message>
     <message>
         <location filename="../transactiondesc.cpp" line="67"/>
@@ -1723,7 +1278,6 @@
         <translation>&lt;b&gt;来源:&lt;/b&gt; 生成&lt;br&gt;</translation>
     </message>
     <message>
-<<<<<<< HEAD
         <location filename="../transactiondesc.cpp" line="73"/>
         <location filename="../transactiondesc.cpp" line="90"/>
         <source>&lt;b&gt;From:&lt;/b&gt; </source>
@@ -1740,12 +1294,6 @@
         <location filename="../transactiondesc.cpp" line="94"/>
         <source> (yours, label: </source>
         <translation>(您的, 标签：</translation>
-=======
-        <location filename="../transactiondesc.cpp" line="89"/>
-        <location filename="../transactiondesc.cpp" line="106"/>
-        <source>&lt;b&gt;From:&lt;/b&gt; </source>
-        <translation>&lt;b&gt;从：&lt;/b&gt;</translation>
->>>>>>> fc1cd74b
     </message>
     <message>
         <location filename="../transactiondesc.cpp" line="96"/>
@@ -1761,36 +1309,7 @@
         <translation>&lt;b&gt;到帐:&lt;/b&gt; </translation>
     </message>
     <message>
-        <location filename="../transactiondesc.cpp" line="133"/>
-        <source>(%1 matures in %2 more blocks)</source>
-        <translation>(%1 成熟于 %2 以上数据块)</translation>
-    </message>
-    <message>
-<<<<<<< HEAD
         <location filename="../transactiondesc.cpp" line="137"/>
-=======
-        <location filename="../transactiondesc.cpp" line="68"/>
-        <source>, has not been successfully broadcast yet</source>
-        <translation>, 未被成功广播</translation>
-    </message>
-    <message>
-        <location filename="../transactiondesc.cpp" line="36"/>
-        <source>Open until %1</source>
-        <translation>至 %1 个数据块时开启</translation>
-    </message>
-    <message>
-        <location filename="../transactiondesc.cpp" line="44"/>
-        <source>%1/unconfirmed</source>
-        <translation>%1/未确认</translation>
-    </message>
-    <message>
-        <location filename="../transactiondesc.cpp" line="46"/>
-        <source>%1 confirmations</source>
-        <translation>%1 确认项</translation>
-    </message>
-    <message>
-        <location filename="../transactiondesc.cpp" line="153"/>
->>>>>>> fc1cd74b
         <source>(not accepted)</source>
         <translation>(未接受)</translation>
     </message>
@@ -1799,52 +1318,31 @@
         <location filename="../transactiondesc.cpp" line="189"/>
         <location filename="../transactiondesc.cpp" line="204"/>
         <source>&lt;b&gt;Debit:&lt;/b&gt; </source>
-        <translation type="unfinished">&lt;b&gt;支出:&lt;/b&gt; </translation>
-    </message>
-    <message>
-        <location filename="../transactiondesc.cpp" line="195"/>
-        <source>&lt;b&gt;Transaction fee:&lt;/b&gt; </source>
-        <translation type="unfinished">&lt;b&gt;交易费:&lt;/b&gt; </translation>
-    </message>
-    <message>
-<<<<<<< HEAD
-        <location filename="../transactiondesc.cpp" line="211"/>
-        <source>&lt;b&gt;Net amount:&lt;/b&gt; </source>
-        <translation>&lt;b&gt;网络金额：&lt;/b&gt; </translation>
-    </message>
-    <message>
-        <location filename="../transactiondesc.cpp" line="221"/>
-        <source>Transaction ID:</source>
-        <translation>交易ID：</translation>
-=======
-        <location filename="../transactiondesc.cpp" line="233"/>
+        <translation>支出</translation>
+    </message>
+    <message>
+        <location filename="../transactiondesc.cpp" line="224"/>
+        <source>Generated coins must wait 120 blocks before they can be spent.  When you generated this block, it was broadcast to the network to be added to the block chain.  If it fails to get into the chain, it will change to &quot;not accepted&quot; and not be spendable.  This may occasionally happen if another node generates a block within a few seconds of yours.</source>
+        <translation>新生产的比特币必须等待120个数据块之后才能被使用. 当您生产出此数据块,它将被广播至比特币网络并添加至数据链. 如果添加到数据链失败, 它的状态将变成&quot;不被接受&quot;，生产的比特币将不能使用. 在您生产新数据块的几秒钟内, 如果其它节点也生产出同样的数据块，有可能会发生这种情况.</translation>
+    </message>
+    <message>
+        <location filename="../transactiondesc.cpp" line="217"/>
         <source>Message:</source>
         <translation>消息：</translation>
-    </message>
-    <message>
-        <location filename="../transactiondesc.cpp" line="235"/>
-        <source>Comment:</source>
-        <translation>备注</translation>
-    </message>
-    <message>
-        <location filename="../transactiondesc.cpp" line="238"/>
-        <source>Generated coins must wait 120 blocks before they can be spent.  When you generated this block, it was broadcast to the network to be added to the block chain.  If it fails to get into the chain, it will change to &quot;not accepted&quot; and not be spendable.  This may occasionally happen if another node generates a block within a few seconds of yours.</source>
-        <translation>新生产的比特币必须等待120个数据块之后才能被使用. 当您生产出此数据块,它将被广播至比特币网络并添加至数据链. 如果添加到数据链失败, 它的状态将变成&quot;不被接受&quot;，生产的比特币将不能使用. 在您生产新数据块的几秒钟内, 如果其它节点也生产出同样的数据块，有可能会发生这种情况.</translation>
->>>>>>> fc1cd74b
     </message>
 </context>
 <context>
     <name>TransactionDescDialog</name>
     <message>
+        <location filename="../forms/transactiondescdialog.ui" line="20"/>
+        <source>This pane shows a detailed description of the transaction</source>
+        <translation>当前面板显示了交易的详细信息</translation>
+    </message>
+    <message>
         <location filename="../forms/transactiondescdialog.ui" line="14"/>
         <source>Transaction details</source>
         <translation>交易明细</translation>
     </message>
-    <message>
-        <location filename="../forms/transactiondescdialog.ui" line="20"/>
-        <source>This pane shows a detailed description of the transaction</source>
-        <translation>当前面板显示了交易的详细信息</translation>
-    </message>
 </context>
 <context>
     <name>TransactionTableModel</name>
@@ -1852,16 +1350,6 @@
         <location filename="../transactiontablemodel.cpp" line="214"/>
         <source>Date</source>
         <translation>日期</translation>
-    </message>
-    <message>
-        <location filename="../transactiontablemodel.cpp" line="214"/>
-        <source>Type</source>
-        <translation>类型</translation>
-    </message>
-    <message>
-        <location filename="../transactiontablemodel.cpp" line="214"/>
-        <source>Address</source>
-        <translation>地址</translation>
     </message>
     <message>
         <location filename="../transactiontablemodel.cpp" line="214"/>
@@ -1886,79 +1374,89 @@
         <translation>离线 (%1 个确认项)</translation>
     </message>
     <message>
+        <location filename="../transactiontablemodel.cpp" line="289"/>
+        <source>Confirmed (%1 confirmations)</source>
+        <translation>已确认 (%1 条确认信息)</translation>
+    </message>
+    <message>
+        <location filename="../transactiontablemodel.cpp" line="303"/>
+        <source>This block was not received by any other nodes and will probably not be accepted!</source>
+        <translation>此区块未被其他节点接收，并可能不被接受！</translation>
+    </message>
+    <message>
+        <location filename="../transactiontablemodel.cpp" line="306"/>
+        <source>Generated but not accepted</source>
+        <translation>已生成但未被接受</translation>
+    </message>
+    <message>
+        <location filename="../transactiontablemodel.cpp" line="349"/>
+        <source>Received with</source>
+        <translation>接收于</translation>
+    </message>
+    <message>
+        <location filename="../transactiontablemodel.cpp" line="351"/>
+        <source>Received from</source>
+        <translation>收款来自</translation>
+    </message>
+    <message>
+        <location filename="../transactiontablemodel.cpp" line="354"/>
+        <source>Sent to</source>
+        <translation>发送到</translation>
+    </message>
+    <message>
+        <location filename="../transactiontablemodel.cpp" line="356"/>
+        <source>Payment to yourself</source>
+        <translation>付款给自己</translation>
+    </message>
+    <message>
+        <location filename="../transactiontablemodel.cpp" line="358"/>
+        <source>Mined</source>
+        <translation>挖矿所得</translation>
+    </message>
+    <message>
+        <location filename="../transactiontablemodel.cpp" line="396"/>
+        <source>(n/a)</source>
+        <translation>(n/a)</translation>
+    </message>
+    <message>
+        <location filename="../transactiontablemodel.cpp" line="595"/>
+        <source>Transaction status. Hover over this field to show number of confirmations.</source>
+        <translation>交易状态。 鼠标移到此区域上可显示确认消息项的数目。</translation>
+    </message>
+    <message>
+        <location filename="../transactiontablemodel.cpp" line="597"/>
+        <source>Date and time that the transaction was received.</source>
+        <translation>接收比特币的时间</translation>
+    </message>
+    <message>
+        <location filename="../transactiontablemodel.cpp" line="599"/>
+        <source>Type of transaction.</source>
+        <translation>交易类别。</translation>
+    </message>
+    <message>
+        <location filename="../transactiontablemodel.cpp" line="601"/>
+        <source>Destination address of transaction.</source>
+        <translation>交易目的地址。</translation>
+    </message>
+    <message>
+        <location filename="../transactiontablemodel.cpp" line="603"/>
+        <source>Amount removed from or added to balance.</source>
+        <translation>从余额添加或移除的金额。</translation>
+    </message>
+    <message>
+        <location filename="../transactiontablemodel.cpp" line="214"/>
+        <source>Type</source>
+        <translation>类型</translation>
+    </message>
+    <message>
+        <location filename="../transactiontablemodel.cpp" line="214"/>
+        <source>Address</source>
+        <translation>地址</translation>
+    </message>
+    <message>
         <location filename="../transactiontablemodel.cpp" line="286"/>
         <source>Unconfirmed (%1 of %2 confirmations)</source>
         <translation>未确认 (%1 / %2 条确认信息)</translation>
-    </message>
-    <message>
-        <location filename="../transactiontablemodel.cpp" line="289"/>
-        <source>Confirmed (%1 confirmations)</source>
-        <translation>已确认 (%1 条确认信息)</translation>
-    </message>
-    <message>
-        <location filename="../transactiontablemodel.cpp" line="303"/>
-        <source>This block was not received by any other nodes and will probably not be accepted!</source>
-        <translation>此区块未被其他节点接收，并可能不被接受！</translation>
-    </message>
-    <message>
-        <location filename="../transactiontablemodel.cpp" line="306"/>
-        <source>Generated but not accepted</source>
-        <translation>已生成但未被接受</translation>
-    </message>
-    <message>
-        <location filename="../transactiontablemodel.cpp" line="349"/>
-        <source>Received with</source>
-        <translation>接收于</translation>
-    </message>
-    <message>
-        <location filename="../transactiontablemodel.cpp" line="351"/>
-        <source>Received from</source>
-        <translation>收款来自</translation>
-    </message>
-    <message>
-        <location filename="../transactiontablemodel.cpp" line="354"/>
-        <source>Sent to</source>
-        <translation>发送到</translation>
-    </message>
-    <message>
-        <location filename="../transactiontablemodel.cpp" line="356"/>
-        <source>Payment to yourself</source>
-        <translation>付款给自己</translation>
-    </message>
-    <message>
-        <location filename="../transactiontablemodel.cpp" line="358"/>
-        <source>Mined</source>
-        <translation>挖矿所得</translation>
-    </message>
-    <message>
-        <location filename="../transactiontablemodel.cpp" line="396"/>
-        <source>(n/a)</source>
-        <translation>(n/a)</translation>
-    </message>
-    <message>
-        <location filename="../transactiontablemodel.cpp" line="595"/>
-        <source>Transaction status. Hover over this field to show number of confirmations.</source>
-        <translation>交易状态。 鼠标移到此区域上可显示确认消息项的数目。</translation>
-    </message>
-    <message>
-        <location filename="../transactiontablemodel.cpp" line="597"/>
-        <source>Date and time that the transaction was received.</source>
-        <translation>接收比特币的时间</translation>
-    </message>
-    <message>
-        <location filename="../transactiontablemodel.cpp" line="599"/>
-        <source>Type of transaction.</source>
-        <translation>交易类别。</translation>
-    </message>
-    <message>
-        <location filename="../transactiontablemodel.cpp" line="601"/>
-        <source>Destination address of transaction.</source>
-        <translation>交易目的地址。</translation>
-    </message>
-    <message>
-        <location filename="../transactiontablemodel.cpp" line="603"/>
-        <source>Amount removed from or added to balance.</source>
-        <translation>从余额添加或移除的金额。</translation>
     </message>
     <message numerus="yes">
         <location filename="../transactiontablemodel.cpp" line="297"/>
@@ -1971,29 +1469,134 @@
 <context>
     <name>TransactionView</name>
     <message>
+        <location filename="../transactionview.cpp" line="289"/>
+        <source>Error exporting</source>
+        <translation>导出错误</translation>
+    </message>
+    <message>
+        <location filename="../transactionview.cpp" line="74"/>
+        <source>Sent to</source>
+        <translation>发送到</translation>
+    </message>
+    <message>
+        <location filename="../transactionview.cpp" line="84"/>
+        <source>Enter address or label to search</source>
+        <translation>输入地址或标签进行搜索</translation>
+    </message>
+    <message>
+        <location filename="../transactionview.cpp" line="124"/>
+        <source>Copy address</source>
+        <translation>复制地址</translation>
+    </message>
+    <message>
+        <location filename="../transactionview.cpp" line="127"/>
+        <source>Edit label</source>
+        <translation>编辑标签</translation>
+    </message>
+    <message>
+        <location filename="../transactionview.cpp" line="128"/>
+        <source>Show details...</source>
+        <translation>显示细节...</translation>
+    </message>
+    <message>
+        <location filename="../transactionview.cpp" line="60"/>
+        <source>This year</source>
+        <translation>今年</translation>
+    </message>
+    <message>
+        <location filename="../transactionview.cpp" line="61"/>
+        <source>Range...</source>
+        <translation>范围...</translation>
+    </message>
+    <message>
+        <location filename="../transactionview.cpp" line="72"/>
+        <source>Received with</source>
+        <translation>接收于</translation>
+    </message>
+    <message>
+        <location filename="../transactionview.cpp" line="76"/>
+        <source>To yourself</source>
+        <translation>到自己</translation>
+    </message>
+    <message>
+        <location filename="../transactionview.cpp" line="78"/>
+        <source>Other</source>
+        <translation>其他</translation>
+    </message>
+    <message>
+        <location filename="../transactionview.cpp" line="125"/>
+        <source>Copy label</source>
+        <translation>复制标签</translation>
+    </message>
+    <message>
+        <location filename="../transactionview.cpp" line="126"/>
+        <source>Copy amount</source>
+        <translation>复制金额</translation>
+    </message>
+    <message>
+        <location filename="../transactionview.cpp" line="270"/>
+        <source>Export Transaction Data</source>
+        <translation>导出交易数据</translation>
+    </message>
+    <message>
+        <location filename="../transactionview.cpp" line="271"/>
+        <source>Comma separated file (*.csv)</source>
+        <translation>逗号分隔文件(*.csv)</translation>
+    </message>
+    <message>
+        <location filename="../transactionview.cpp" line="279"/>
+        <source>Confirmed</source>
+        <translation>已确认</translation>
+    </message>
+    <message>
+        <location filename="../transactionview.cpp" line="280"/>
+        <source>Date</source>
+        <translation>日期</translation>
+    </message>
+    <message>
+        <location filename="../transactionview.cpp" line="281"/>
+        <source>Type</source>
+        <translation>类别</translation>
+    </message>
+    <message>
+        <location filename="../transactionview.cpp" line="282"/>
+        <source>Label</source>
+        <translation>标签</translation>
+    </message>
+    <message>
+        <location filename="../transactionview.cpp" line="284"/>
+        <source>Amount</source>
+        <translation>金额</translation>
+    </message>
+    <message>
+        <location filename="../transactionview.cpp" line="285"/>
+        <source>ID</source>
+        <translation>ID</translation>
+    </message>
+    <message>
+        <location filename="../transactionview.cpp" line="289"/>
+        <source>Could not write to file %1.</source>
+        <translation>无法写入文件 %1。</translation>
+    </message>
+    <message>
+        <location filename="../transactionview.cpp" line="384"/>
+        <source>Range:</source>
+        <translation>范围：</translation>
+    </message>
+    <message>
         <location filename="../transactionview.cpp" line="59"/>
         <source>Last month</source>
         <translation>上月</translation>
     </message>
     <message>
-        <location filename="../transactionview.cpp" line="60"/>
-        <source>This year</source>
-        <translation>今年</translation>
-    </message>
-    <message>
-        <location filename="../transactionview.cpp" line="72"/>
-        <source>Received with</source>
-        <translation>接收于</translation>
-    </message>
-    <message>
-        <location filename="../transactionview.cpp" line="76"/>
-        <source>To yourself</source>
-        <translation>到自己</translation>
-    </message>
-    <message>
-        <location filename="../transactionview.cpp" line="78"/>
-        <source>Other</source>
-        <translation>其他</translation>
+        <location filename="../transactionview.cpp" line="392"/>
+        <source>to</source>
+        <translation>到</translation>
+    </message>
+    <message>
+        <location filename="../transactionview.cpp" line="77"/>
+        <source>Mined</source>
+        <translation>挖矿所得</translation>
     </message>
     <message>
         <location filename="../transactionview.cpp" line="90"/>
@@ -2001,14 +1604,9 @@
         <translation>最小金额</translation>
     </message>
     <message>
-        <location filename="../transactionview.cpp" line="126"/>
-        <source>Copy label</source>
-        <translation>复制标签</translation>
-    </message>
-    <message>
-        <location filename="../transactionview.cpp" line="401"/>
-        <source>to</source>
-        <translation>到</translation>
+        <location filename="../transactionview.cpp" line="283"/>
+        <source>Address</source>
+        <translation>地址</translation>
     </message>
     <message>
         <location filename="../transactionview.cpp" line="55"/>
@@ -2031,239 +1629,6 @@
         <source>This month</source>
         <translation>本月</translation>
     </message>
-    <message>
-        <location filename="../transactionview.cpp" line="61"/>
-        <source>Range...</source>
-        <translation>范围...</translation>
-<<<<<<< HEAD
-=======
-    </message>
-    <message>
-        <location filename="../transactionview.cpp" line="272"/>
-        <source>Export Transaction Data</source>
-        <translation>导出交易数据</translation>
-    </message>
-    <message>
-        <location filename="../transactionview.cpp" line="273"/>
-        <source>Comma separated file (*.csv)</source>
-        <translation>逗号分隔文件(*.csv)</translation>
-    </message>
-    <message>
-        <location filename="../transactionview.cpp" line="281"/>
-        <source>Confirmed</source>
-        <translation>已确认</translation>
-    </message>
-    <message>
-        <location filename="../transactionview.cpp" line="282"/>
-        <source>Date</source>
-        <translation>日期</translation>
-    </message>
-    <message>
-        <location filename="../transactionview.cpp" line="283"/>
-        <source>Type</source>
-        <translation>类别</translation>
-    </message>
-    <message>
-        <location filename="../transactionview.cpp" line="284"/>
-        <source>Label</source>
-        <translation>标签</translation>
-    </message>
-    <message>
-        <location filename="../transactionview.cpp" line="285"/>
-        <source>Address</source>
-        <translation>地址</translation>
->>>>>>> fc1cd74b
-    </message>
-    <message>
-        <location filename="../transactionview.cpp" line="90"/>
-        <source>Min amount</source>
-        <translation>最小金额</translation>
-    </message>
-    <message>
-        <location filename="../transactionview.cpp" line="124"/>
-        <source>Copy address</source>
-        <translation>复制地址</translation>
-    </message>
-    <message>
-        <location filename="../transactionview.cpp" line="125"/>
-        <source>Copy label</source>
-        <translation>复制标签</translation>
-    </message>
-    <message>
-        <location filename="../transactionview.cpp" line="127"/>
-        <source>Edit label</source>
-        <translation>编辑标签</translation>
-    </message>
-    <message>
-<<<<<<< HEAD
-        <location filename="../transactionview.cpp" line="270"/>
-        <source>Export Transaction Data</source>
-        <translation>导出交易数据</translation>
-    </message>
-    <message>
-        <location filename="../transactionview.cpp" line="271"/>
-        <source>Comma separated file (*.csv)</source>
-        <translation>逗号分隔文件(*.csv)</translation>
-    </message>
-    <message>
-        <location filename="../transactionview.cpp" line="55"/>
-        <location filename="../transactionview.cpp" line="71"/>
-        <source>All</source>
-        <translation>全部</translation>
-    </message>
-    <message>
-        <location filename="../transactionview.cpp" line="56"/>
-        <source>Today</source>
-        <translation>今天</translation>
-    </message>
-    <message>
-        <location filename="../transactionview.cpp" line="57"/>
-        <source>This week</source>
-        <translation>本周</translation>
-    </message>
-    <message>
-        <location filename="../transactionview.cpp" line="58"/>
-        <source>This month</source>
-        <translation>本月</translation>
-    </message>
-    <message>
-        <location filename="../transactionview.cpp" line="59"/>
-        <source>Last month</source>
-        <translation>上月</translation>
-    </message>
-    <message>
-        <location filename="../transactionview.cpp" line="60"/>
-        <source>This year</source>
-        <translation>今年</translation>
-    </message>
-    <message>
-        <location filename="../transactionview.cpp" line="72"/>
-        <source>Received with</source>
-        <translation>接收于</translation>
-    </message>
-    <message>
-=======
-        <location filename="../transactionview.cpp" line="393"/>
-        <source>Range:</source>
-        <translation>范围：</translation>
-    </message>
-    <message>
->>>>>>> fc1cd74b
-        <location filename="../transactionview.cpp" line="74"/>
-        <source>Sent to</source>
-        <translation>发送到</translation>
-    </message>
-    <message>
-<<<<<<< HEAD
-        <location filename="../transactionview.cpp" line="76"/>
-        <source>To yourself</source>
-        <translation>到自己</translation>
-    </message>
-    <message>
-        <location filename="../transactionview.cpp" line="77"/>
-        <source>Mined</source>
-        <translation>挖矿所得</translation>
-    </message>
-    <message>
-        <location filename="../transactionview.cpp" line="78"/>
-        <source>Other</source>
-        <translation>其他</translation>
-    </message>
-    <message>
-        <location filename="../transactionview.cpp" line="279"/>
-        <source>Confirmed</source>
-        <translation>已确认</translation>
-    </message>
-    <message>
-        <location filename="../transactionview.cpp" line="280"/>
-        <source>Date</source>
-        <translation>日期</translation>
-    </message>
-    <message>
-        <location filename="../transactionview.cpp" line="281"/>
-        <source>Type</source>
-        <translation>类别</translation>
-    </message>
-    <message>
-        <location filename="../transactionview.cpp" line="282"/>
-        <source>Label</source>
-        <translation>标签</translation>
-    </message>
-    <message>
-        <location filename="../transactionview.cpp" line="283"/>
-        <source>Address</source>
-        <translation>地址</translation>
-    </message>
-    <message>
-        <location filename="../transactionview.cpp" line="284"/>
-        <source>Amount</source>
-        <translation>金额</translation>
-    </message>
-    <message>
-        <location filename="../transactionview.cpp" line="285"/>
-        <source>ID</source>
-        <translation>ID</translation>
-    </message>
-    <message>
-        <location filename="../transactionview.cpp" line="289"/>
-        <source>Error exporting</source>
-        <translation>导出错误</translation>
-    </message>
-    <message>
-        <location filename="../transactionview.cpp" line="289"/>
-        <source>Could not write to file %1.</source>
-        <translation>无法写入文件 %1。</translation>
-    </message>
-    <message>
-        <location filename="../transactionview.cpp" line="384"/>
-        <source>Range:</source>
-        <translation>范围：</translation>
-    </message>
-    <message>
-        <location filename="../transactionview.cpp" line="84"/>
-        <source>Enter address or label to search</source>
-        <translation>输入地址或标签进行搜索</translation>
-    </message>
-    <message>
-        <location filename="../transactionview.cpp" line="392"/>
-        <source>to</source>
-        <translation>到</translation>
-=======
-        <location filename="../transactionview.cpp" line="84"/>
-        <source>Enter address or label to search</source>
-        <translation>输入地址或标签进行搜索</translation>
-    </message>
-    <message>
-        <location filename="../transactionview.cpp" line="125"/>
-        <source>Copy address</source>
-        <translation>复制地址</translation>
-    </message>
-    <message>
-        <location filename="../transactionview.cpp" line="77"/>
-        <source>Mined</source>
-        <translation>挖矿所得</translation>
-    </message>
-    <message>
-        <location filename="../transactionview.cpp" line="127"/>
-        <source>Edit label</source>
-        <translation>编辑标签</translation>
-    </message>
-    <message>
-        <location filename="../transactionview.cpp" line="128"/>
-        <source>Show details...</source>
-        <translation>显示细节...</translation>
->>>>>>> fc1cd74b
-    </message>
-    <message>
-        <location filename="../transactionview.cpp" line="126"/>
-        <source>Copy amount</source>
-        <translation>复制金额</translation>
-    </message>
-    <message>
-        <location filename="../transactionview.cpp" line="128"/>
-        <source>Show details...</source>
-        <translation>显示细节...</translation>
-    </message>
 </context>
 <context>
     <name>WalletModel</name>
@@ -2281,81 +1646,55 @@
         <translation>比特币版本</translation>
     </message>
     <message>
-<<<<<<< HEAD
-        <location filename="../bitcoinstrings.cpp" line="25"/>
-        <source>Listen for connections on &lt;port&gt; (default: 8333 or testnet: 18333)</source>
-        <translation>监听端口连接 &lt;port&gt; (缺省: 8333 or testnet: 18333)</translation>
-=======
-        <location filename="../bitcoinstrings.cpp" line="30"/>
-        <source>Threshold for disconnecting misbehaving peers (default: 100)
-</source>
-        <translation type="unfinished"></translation>
-    </message>
-    <message>
-        <location filename="../bitcoinstrings.cpp" line="31"/>
-        <source>Number of seconds to keep misbehaving peers from reconnecting (default: 86400)
-</source>
-        <translation type="unfinished"></translation>
-    </message>
-    <message>
-        <location filename="../bitcoinstrings.cpp" line="34"/>
-        <source>Maximum per-connection receive buffer, &lt;n&gt;*1000 bytes (default: 10000)
-</source>
-        <translation type="unfinished"></translation>
-    </message>
-    <message>
-        <location filename="../bitcoinstrings.cpp" line="36"/>
-        <source>Maximum per-connection send buffer, &lt;n&gt;*1000 bytes (default: 10000)
-</source>
-        <translation type="unfinished"></translation>
->>>>>>> fc1cd74b
-    </message>
-    <message>
-        <location filename="../bitcoinstrings.cpp" line="26"/>
-        <source>Maintain at most &lt;n&gt; connections to peers (default: 125)</source>
-        <translation>最大连接数 &lt;n&gt;  (缺省: 125)</translation>
-    </message>
-    <message>
-<<<<<<< HEAD
+        <location filename="../bitcoinstrings.cpp" line="72"/>
+        <source>Cannot obtain a lock on data directory %s.  Bitcoin is probably already running.</source>
+        <translation>无法给数据目录 %s 加锁。比特币进程可能已在运行。</translation>
+    </message>
+    <message>
+        <location filename="../bitcoinstrings.cpp" line="79"/>
+        <source>Loading wallet...</source>
+        <translation>正在加载钱包...</translation>
+    </message>
+    <message>
+        <location filename="../bitcoinstrings.cpp" line="9"/>
+        <source>Usage:</source>
+        <translation>使用：</translation>
+    </message>
+    <message>
         <location filename="../bitcoinstrings.cpp" line="75"/>
         <source>Loading addresses...</source>
         <translation>正在加载地址...</translation>
-=======
-        <location filename="../bitcoinstrings.cpp" line="77"/>
-        <source>Rescanning...</source>
-        <translation>正在重新扫描...</translation>
->>>>>>> fc1cd74b
-    </message>
-    <message>
-        <location filename="../bitcoinstrings.cpp" line="77"/>
-        <source>Loading block index...</source>
-        <translation>加载区块索引...</translation>
-    </message>
-    <message>
-        <location filename="../bitcoinstrings.cpp" line="79"/>
-        <source>Loading wallet...</source>
-        <translation>正在加载钱包...</translation>
-    </message>
-    <message>
-<<<<<<< HEAD
+    </message>
+    <message>
+        <location filename="../bitcoinstrings.cpp" line="78"/>
+        <source>Error loading blkindex.dat</source>
+        <translation>blkindex.dat文件加载错误</translation>
+    </message>
+    <message>
         <location filename="../bitcoinstrings.cpp" line="85"/>
         <source>Cannot initialize keypool</source>
         <translation>无法初始化 keypool</translation>
     </message>
     <message>
-        <location filename="../bitcoinstrings.cpp" line="88"/>
-        <source>Done loading</source>
-        <translation>加载完成</translation>
-    </message>
-    <message>
-        <location filename="../bitcoinstrings.cpp" line="33"/>
-        <source>Threshold for disconnecting misbehaving peers (default: 100)</source>
-        <translation>Threshold for disconnecting misbehaving peers (缺省: 100)</translation>
-    </message>
-    <message>
-        <location filename="../bitcoinstrings.cpp" line="9"/>
-        <source>Usage:</source>
-        <translation>使用：</translation>
+        <location filename="../bitcoinstrings.cpp" line="81"/>
+        <source>Error loading wallet.dat: Wallet requires newer version of Bitcoin</source>
+        <translation>wallet.dat钱包文件加载错误：请升级到最新Bitcoin客户端</translation>
+    </message>
+    <message>
+        <location filename="../bitcoinstrings.cpp" line="83"/>
+        <source>Error loading wallet.dat</source>
+        <translation>wallet.dat钱包文件加载错误</translation>
+    </message>
+    <message>
+        <location filename="../bitcoinstrings.cpp" line="86"/>
+        <source>Cannot write default address</source>
+        <translation>无法写入缺省地址</translation>
+    </message>
+    <message>
+        <location filename="../bitcoinstrings.cpp" line="10"/>
+        <source>Send command to -server or bitcoind</source>
+        <translation>发送命令到服务器或者 bitcoind
+</translation>
     </message>
     <message>
         <location filename="../bitcoinstrings.cpp" line="13"/>
@@ -2364,15 +1703,21 @@
 </translation>
     </message>
     <message>
-        <location filename="../bitcoinstrings.cpp" line="10"/>
-        <source>Send command to -server or bitcoind</source>
-        <translation>发送命令到服务器或者 bitcoind
-</translation>
-    </message>
-    <message>
-        <location filename="../bitcoinstrings.cpp" line="14"/>
-        <source>Specify configuration file (default: bitcoin.conf)</source>
-        <translation>指定配置文件 (默认为 bitcoin.conf)
+        <location filename="../bitcoinstrings.cpp" line="16"/>
+        <source>Generate coins</source>
+        <translation>生成货币
+</translation>
+    </message>
+    <message>
+        <location filename="../bitcoinstrings.cpp" line="11"/>
+        <source>List commands</source>
+        <translation>列出命令
+</translation>
+    </message>
+    <message>
+        <location filename="../bitcoinstrings.cpp" line="12"/>
+        <source>Get help for a command</source>
+        <translation>获得某条命令的帮助
 </translation>
     </message>
     <message>
@@ -2381,110 +1726,46 @@
         <translation>设置数据库缓冲区大小 (缺省: 25MB)</translation>
     </message>
     <message>
-        <location filename="../bitcoinstrings.cpp" line="16"/>
-        <source>Generate coins</source>
-        <translation>生成货币
-</translation>
-    </message>
-    <message>
-        <location filename="../bitcoinstrings.cpp" line="17"/>
-        <source>Don&apos;t generate coins</source>
-        <translation>不要生成货币
-</translation>
-    </message>
-    <message>
-        <location filename="../bitcoinstrings.cpp" line="57"/>
-        <source>Upgrade wallet to latest format</source>
-        <translation>将钱包升级到最新的格式</translation>
-    </message>
-    <message>
-        <location filename="../bitcoinstrings.cpp" line="89"/>
-=======
-        <location filename="../bitcoinstrings.cpp" line="79"/>
->>>>>>> fc1cd74b
-        <source>Invalid -proxy address</source>
-        <translation>代理地址不合法</translation>
-    </message>
-    <message>
-<<<<<<< HEAD
+        <location filename="../bitcoinstrings.cpp" line="15"/>
+        <source>Specify pid file (default: bitcoind.pid)</source>
+        <translation>指定 pid 文件 (默认为 bitcoind.pid)
+</translation>
+    </message>
+    <message>
+        <location filename="../bitcoinstrings.cpp" line="96"/>
+        <source>Unable to bind to port %d on this computer.  Bitcoin is probably already running.</source>
+        <translation>无法绑定端口 %d 到这台计算机。比特币进程可能已在运行。</translation>
+    </message>
+    <message>
+        <location filename="../bitcoinstrings.cpp" line="99"/>
+        <source>Warning: Please check that your computer&apos;s date and time are correct.  If your clock is wrong Bitcoin will not work properly.</source>
+        <translation>警告：请确定您当前计算机的日期和时间是正确的。比特币将无法在错误的时间下正常工作。</translation>
+    </message>
+    <message>
         <location filename="../bitcoinstrings.cpp" line="90"/>
         <source>Invalid amount for -paytxfee=&lt;amount&gt;</source>
         <translation>不合适的交易费 -paytxfee=&lt;amount&gt;</translation>
     </message>
     <message>
-        <location filename="../bitcoinstrings.cpp" line="27"/>
-        <source>Add a node to connect to and attempt to keep the connection open</source>
-        <translation>添加节点并与其保持连接</translation>
-    </message>
-    <message>
-        <location filename="../bitcoinstrings.cpp" line="94"/>
-=======
-        <location filename="../bitcoinstrings.cpp" line="84"/>
->>>>>>> fc1cd74b
-        <source>Error: CreateThread(StartNode) failed</source>
-        <translation>错误：线程创建(StartNode)失败</translation>
-    </message>
-    <message>
-        <location filename="../bitcoinstrings.cpp" line="96"/>
-        <source>Unable to bind to port %d on this computer.  Bitcoin is probably already running.</source>
-        <translation>无法绑定端口 %d 到这台计算机。比特币进程可能已在运行。</translation>
-    </message>
-    <message>
-        <location filename="../bitcoinstrings.cpp" line="99"/>
-        <source>Warning: Please check that your computer&apos;s date and time are correct.  If your clock is wrong Bitcoin will not work properly.</source>
-        <translation>警告：请确定您当前计算机的日期和时间是正确的。比特币将无法在错误的时间下正常工作。</translation>
-    </message>
-    <message>
-<<<<<<< HEAD
-        <location filename="../bitcoinstrings.cpp" line="102"/>
-=======
-        <location filename="../bitcoinstrings.cpp" line="9"/>
-        <source>Usage:</source>
-        <translation>使用：</translation>
-    </message>
-    <message>
-        <location filename="../bitcoinstrings.cpp" line="67"/>
-        <source>Loading addresses...</source>
-        <translation>正在加载地址...</translation>
-    </message>
-    <message>
-        <location filename="../bitcoinstrings.cpp" line="78"/>
-        <source>Done loading</source>
-        <translation>加载完成</translation>
-    </message>
-    <message>
-        <location filename="../bitcoinstrings.cpp" line="80"/>
-        <source>Invalid amount for -paytxfee=&lt;amount&gt;</source>
-        <translation>不合适的交易费 -paytxfee=&lt;amount&gt;</translation>
-    </message>
-    <message>
-        <location filename="../bitcoinstrings.cpp" line="81"/>
+        <location filename="../bitcoinstrings.cpp" line="91"/>
         <source>Warning: -paytxfee is set very high.  This is the transaction fee you will pay if you send a transaction.</source>
         <translation>警告: -paytxfee 交易费设置过高.  每进行一笔交易您都将支付该数量的交易费.</translation>
     </message>
     <message>
-        <location filename="../bitcoinstrings.cpp" line="92"/>
->>>>>>> fc1cd74b
-        <source>beta</source>
-        <translation>测试</translation>
-    </message>
-    <message>
-<<<<<<< HEAD
+        <location filename="../bitcoinstrings.cpp" line="95"/>
+        <source>Warning: Disk space is low</source>
+        <translation>警告：磁盘空间不足</translation>
+    </message>
+    <message>
         <location filename="../bitcoinstrings.cpp" line="29"/>
         <source>Find peers using internet relay chat (default: 0)</source>
         <translation>通过IRC聊天室查找网络上的比特币节点 (缺省: 0)</translation>
-=======
-        <location filename="../bitcoinstrings.cpp" line="85"/>
-        <source>Warning: Disk space is low</source>
-        <translation>警告：磁盘空间不足</translation>
-    </message>
-    <message>
-        <location filename="../bitcoinstrings.cpp" line="10"/>
-        <source>Send command to -server or bitcoind
-</source>
-        <translation>发送命令到服务器或者 bitcoind
-</translation>
->>>>>>> fc1cd74b
+    </message>
+    <message>
+        <location filename="../bitcoinstrings.cpp" line="22"/>
+        <source>Specify connection timeout (in milliseconds)</source>
+        <translation>指定连接超时时间 (微秒)
+</translation>
     </message>
     <message>
         <location filename="../bitcoinstrings.cpp" line="46"/>
@@ -2498,15 +1779,88 @@
 </translation>
     </message>
     <message>
-        <location filename="../bitcoinstrings.cpp" line="52"/>
-        <source>Allow JSON-RPC connections from specified IP address</source>
-        <translation>允许从指定IP接受到的JSON-RPC连接
-</translation>
-    </message>
-    <message>
-        <location filename="../bitcoinstrings.cpp" line="41"/>
-        <source>Fee per KB to add to transactions you send</source>
-        <translation>每发送1KB交易所需的费用</translation>
+        <location filename="../bitcoinstrings.cpp" line="76"/>
+        <source>Error loading addr.dat</source>
+        <translation>addr.dat文件加载错误</translation>
+    </message>
+    <message>
+        <location filename="../bitcoinstrings.cpp" line="53"/>
+        <source>Send commands to node running on &lt;ip&gt; (default: 127.0.0.1)</source>
+        <translation>向IP地址为 &lt;ip&gt; 的节点发送指令 (缺省: 127.0.0.1)
+</translation>
+    </message>
+    <message>
+        <location filename="../bitcoinstrings.cpp" line="66"/>
+        <source>Server certificate file (default: server.cert)</source>
+        <translation>服务器证书 (默认为 server.cert)
+</translation>
+    </message>
+    <message>
+        <location filename="../bitcoinstrings.cpp" line="67"/>
+        <source>Server private key (default: server.pem)</source>
+        <translation>服务器私钥 (默认为 server.pem)
+</translation>
+    </message>
+    <message>
+        <location filename="../bitcoinstrings.cpp" line="68"/>
+        <source>Acceptable ciphers (default: TLSv1+HIGH:!SSLv2:!aNULL:!eNULL:!AH:!3DES:@STRENGTH)</source>
+        <translation>可接受的加密器 (默认为 TLSv1+HIGH:!SSLv2:!aNULL:!eNULL:!AH:!3DES:@STRENGTH)
+</translation>
+    </message>
+    <message>
+        <location filename="../bitcoinstrings.cpp" line="60"/>
+        <source>How many blocks to check at startup (default: 2500, 0 = all)</source>
+        <translation>启动时需检查的区块数量 (缺省: 2500, 设置0为检查所有区块)</translation>
+    </message>
+    <message>
+        <location filename="../bitcoinstrings.cpp" line="58"/>
+        <source>Set key pool size to &lt;n&gt; (default: 100)</source>
+        <translation>设置密钥池大小为 &lt;n&gt; (缺省: 100)
+</translation>
+    </message>
+    <message>
+        <location filename="../bitcoinstrings.cpp" line="59"/>
+        <source>Rescan the block chain for missing wallet transactions</source>
+        <translation>重新扫描数据链以查找遗漏的交易
+</translation>
+    </message>
+    <message>
+        <location filename="../bitcoinstrings.cpp" line="47"/>
+        <source>Send trace/debug info to console instead of debug.log file</source>
+        <translation>跟踪/调试信息输出到控制台，不输出到debug.log文件</translation>
+    </message>
+    <message>
+        <location filename="../bitcoinstrings.cpp" line="48"/>
+        <source>Send trace/debug info to debugger</source>
+        <translation>跟踪/调试信息输出到 调试器debugger</translation>
+    </message>
+    <message>
+        <location filename="../bitcoinstrings.cpp" line="50"/>
+        <source>Password for JSON-RPC connections</source>
+        <translation>JSON-RPC连接密码
+</translation>
+    </message>
+    <message>
+        <location filename="../bitcoinstrings.cpp" line="54"/>
+        <source>Execute command when the best block changes (%s in cmd is replaced by block hash)</source>
+        <translation>当最佳区块变化时执行命令 (命令行中的 %s 会被替换成区块哈希值)</translation>
+    </message>
+    <message>
+        <location filename="../bitcoinstrings.cpp" line="19"/>
+        <source>Show splash screen on startup (default: 1)</source>
+        <translation>启动时显示版权页 (缺省: 1)</translation>
+    </message>
+    <message>
+        <location filename="../bitcoinstrings.cpp" line="20"/>
+        <source>Specify data directory</source>
+        <translation>指定数据目录
+</translation>
+    </message>
+    <message>
+        <location filename="../bitcoinstrings.cpp" line="23"/>
+        <source>Connect through socks4 proxy</source>
+        <translation>通过 socks4 代理连接
+</translation>
     </message>
     <message>
         <location filename="../bitcoinstrings.cpp" line="32"/>
@@ -2514,280 +1868,15 @@
         <translation type="unfinished"></translation>
     </message>
     <message>
-        <location filename="../bitcoinstrings.cpp" line="65"/>
-        <source>Use OpenSSL (https) for JSON-RPC connections</source>
-        <translation>为 JSON-RPC 连接使用 OpenSSL (https)连接</translation>
-    </message>
-    <message>
-        <location filename="../bitcoinstrings.cpp" line="66"/>
-        <source>Server certificate file (default: server.cert)</source>
-        <translation>服务器证书 (默认为 server.cert)
-</translation>
-    </message>
-    <message>
-        <location filename="../bitcoinstrings.cpp" line="67"/>
-        <source>Server private key (default: server.pem)</source>
-        <translation>服务器私钥 (默认为 server.pem)
-</translation>
-    </message>
-    <message>
-        <location filename="../bitcoinstrings.cpp" line="68"/>
-        <source>Acceptable ciphers (default: TLSv1+HIGH:!SSLv2:!aNULL:!eNULL:!AH:!3DES:@STRENGTH)</source>
-        <translation>可接受的加密器 (默认为 TLSv1+HIGH:!SSLv2:!aNULL:!eNULL:!AH:!3DES:@STRENGTH)
-</translation>
-    </message>
-    <message>
-        <location filename="../bitcoinstrings.cpp" line="71"/>
-        <source>This help message</source>
-        <translation>该帮助信息
-</translation>
-    </message>
-    <message>
-        <location filename="../bitcoinstrings.cpp" line="78"/>
-        <source>Error loading blkindex.dat</source>
-        <translation>blkindex.dat文件加载错误</translation>
-    </message>
-    <message>
-        <location filename="../bitcoinstrings.cpp" line="80"/>
-        <source>Error loading wallet.dat: Wallet corrupted</source>
-        <translation>wallet.dat钱包文件加载错误：钱包损坏</translation>
-    </message>
-    <message>
-        <location filename="../bitcoinstrings.cpp" line="81"/>
-        <source>Error loading wallet.dat: Wallet requires newer version of Bitcoin</source>
-        <translation>wallet.dat钱包文件加载错误：请升级到最新Bitcoin客户端</translation>
-    </message>
-    <message>
-        <location filename="../bitcoinstrings.cpp" line="82"/>
-        <source>Wallet needed to be rewritten: restart Bitcoin to complete</source>
-        <translation>钱包文件需要重写：请退出并重新启动Bitcoin客户端</translation>
-    </message>
-    <message>
-        <location filename="../bitcoinstrings.cpp" line="83"/>
-        <source>Error loading wallet.dat</source>
-        <translation>wallet.dat钱包文件加载错误</translation>
-    </message>
-    <message>
-        <location filename="../bitcoinstrings.cpp" line="51"/>
-        <source>Listen for JSON-RPC connections on &lt;port&gt; (default: 8332)</source>
-        <translation>JSON-RPC连接监听&lt;端口&gt; (默认为 8332)
-</translation>
-    </message>
-    <message>
-        <location filename="../bitcoinstrings.cpp" line="53"/>
-        <source>Send commands to node running on &lt;ip&gt; (default: 127.0.0.1)</source>
-        <translation>向IP地址为 &lt;ip&gt; 的节点发送指令 (缺省: 127.0.0.1)
-</translation>
-    </message>
-    <message>
-        <location filename="../bitcoinstrings.cpp" line="60"/>
-        <source>How many blocks to check at startup (default: 2500, 0 = all)</source>
-        <translation>启动时需检查的区块数量 (缺省: 2500, 设置0为检查所有区块)</translation>
-    </message>
-    <message>
-        <location filename="../bitcoinstrings.cpp" line="61"/>
-        <source>How thorough the block verification is (0-6, default: 1)</source>
-        <translation>需要几个确认 (0-6个, 缺省: 1个)</translation>
-    </message>
-    <message>
-        <location filename="../bitcoinstrings.cpp" line="84"/>
-        <source>Cannot downgrade wallet</source>
-        <translation>无法降级钱包格式</translation>
-    </message>
-    <message>
-<<<<<<< HEAD
-        <location filename="../bitcoinstrings.cpp" line="24"/>
-        <source>Allow DNS lookups for addnode and connect</source>
-        <translation>连接节点时允许DNS查找
-</translation>
-    </message>
-    <message>
-        <location filename="../bitcoinstrings.cpp" line="28"/>
-        <source>Connect only to the specified node</source>
-        <translation>只连接到指定节点
-</translation>
-    </message>
-    <message>
-        <location filename="../bitcoinstrings.cpp" line="58"/>
-        <source>Set key pool size to &lt;n&gt; (default: 100)</source>
-        <translation>设置密钥池大小为 &lt;n&gt; (缺省: 100)
-</translation>
-    </message>
-    <message>
-        <location filename="../bitcoinstrings.cpp" line="76"/>
-        <source>Error loading addr.dat</source>
-        <translation>addr.dat文件加载错误</translation>
-    </message>
-    <message>
-        <location filename="../bitcoinstrings.cpp" line="59"/>
-        <source>Rescan the block chain for missing wallet transactions</source>
-        <translation>重新扫描数据链以查找遗漏的交易
-=======
-        <location filename="../bitcoinstrings.cpp" line="37"/>
-        <source>Don&apos;t attempt to use UPnP to map the listening port
-</source>
-        <translation>禁止使用 UPnP 映射监听端口
->>>>>>> fc1cd74b
-</translation>
-    </message>
-    <message>
-        <location filename="../bitcoinstrings.cpp" line="72"/>
-        <source>Cannot obtain a lock on data directory %s.  Bitcoin is probably already running.</source>
-        <translation>无法给数据目录 %s 加锁。比特币进程可能已在运行。</translation>
-    </message>
-    <message>
-        <location filename="../bitcoinstrings.cpp" line="86"/>
-        <source>Cannot write default address</source>
-        <translation>无法写入缺省地址</translation>
-    </message>
-    <message>
-        <location filename="../bitcoinstrings.cpp" line="87"/>
-        <source>Rescanning...</source>
-        <translation>正在重新扫描...</translation>
-    </message>
-    <message>
-        <location filename="../bitcoinstrings.cpp" line="91"/>
-        <source>Warning: -paytxfee is set very high.  This is the transaction fee you will pay if you send a transaction.</source>
-        <translation>警告: -paytxfee 交易费设置过高.  每进行一笔交易您都将支付该数量的交易费.</translation>
-    </message>
-    <message>
-<<<<<<< HEAD
-        <location filename="../bitcoinstrings.cpp" line="12"/>
-        <source>Get help for a command</source>
-        <translation>获得某条命令的帮助
-</translation>
-    </message>
-    <message>
-        <location filename="../bitcoinstrings.cpp" line="11"/>
-        <source>List commands</source>
-        <translation>列出命令
-=======
-        <location filename="../bitcoinstrings.cpp" line="38"/>
-        <source>Attempt to use UPnP to map the listening port
-</source>
-        <translation>尝试使用 UPnP 映射监听端口
->>>>>>> fc1cd74b
-</translation>
-    </message>
-    <message>
-        <location filename="../bitcoinstrings.cpp" line="95"/>
-        <source>Warning: Disk space is low</source>
-        <translation>警告：磁盘空间不足</translation>
-    </message>
-    <message>
-        <location filename="../bitcoinstrings.cpp" line="15"/>
-        <source>Specify pid file (default: bitcoind.pid)</source>
-        <translation>指定 pid 文件 (默认为 bitcoind.pid)
-</translation>
-    </message>
-    <message>
-        <location filename="../bitcoinstrings.cpp" line="18"/>
-        <source>Start minimized</source>
-        <translation>启动时最小化
-</translation>
-    </message>
-    <message>
-        <location filename="../bitcoinstrings.cpp" line="19"/>
-        <source>Show splash screen on startup (default: 1)</source>
-        <translation>启动时显示版权页 (缺省: 1)</translation>
-    </message>
-    <message>
-        <location filename="../bitcoinstrings.cpp" line="20"/>
-        <source>Specify data directory</source>
-        <translation>指定数据目录
-</translation>
-    </message>
-    <message>
-        <location filename="../bitcoinstrings.cpp" line="22"/>
-        <source>Specify connection timeout (in milliseconds)</source>
-        <translation>指定连接超时时间 (微秒)
-</translation>
-    </message>
-    <message>
-        <location filename="../bitcoinstrings.cpp" line="23"/>
-        <source>Connect through socks4 proxy</source>
-        <translation>通过 socks4 代理连接
-</translation>
-    </message>
-    <message>
-        <location filename="../bitcoinstrings.cpp" line="30"/>
-        <source>Accept connections from outside (default: 1)</source>
-        <translation type="unfinished">接受来自外部的连接 (缺省: 1)</translation>
-    </message>
-    <message>
-        <location filename="../bitcoinstrings.cpp" line="31"/>
-        <source>Set language, for example &quot;de_DE&quot; (default: system locale)</source>
-        <translation>设置语言, 例如 &quot;de_DE&quot; (缺省: 系统语言)</translation>
-    </message>
-    <message>
-        <location filename="../bitcoinstrings.cpp" line="34"/>
-        <source>Number of seconds to keep misbehaving peers from reconnecting (default: 86400)</source>
-        <translation>Number of seconds to keep misbehaving peers from reconnecting (缺省: 86400)</translation>
-    </message>
-    <message>
         <location filename="../bitcoinstrings.cpp" line="37"/>
         <source>Maximum per-connection receive buffer, &lt;n&gt;*1000 bytes (default: 10000)</source>
         <translation>Maximum per-connection receive buffer, &lt;n&gt;*1000 bytes (缺省: 10000)</translation>
     </message>
     <message>
-        <location filename="../bitcoinstrings.cpp" line="38"/>
-        <source>Maximum per-connection send buffer, &lt;n&gt;*1000 bytes (default: 10000)</source>
-        <translation>Maximum per-connection send buffer, &lt;n&gt;*1000 bytes (缺省: 10000)</translation>
-    </message>
-    <message>
-        <location filename="../bitcoinstrings.cpp" line="39"/>
-        <source>Use Universal Plug and Play to map the listening port (default: 1)</source>
-        <translation type="unfinished">使用UPnp映射监听端口(缺省: 1)</translation>
-    </message>
-    <message>
-        <location filename="../bitcoinstrings.cpp" line="40"/>
-        <source>Use Universal Plug and Play to map the listening port (default: 0)</source>
-        <translation type="unfinished">使用UPnp映射监听端口(缺省: 0)</translation>
-    </message>
-    <message>
         <location filename="../bitcoinstrings.cpp" line="42"/>
         <source>Accept command line and JSON-RPC commands</source>
         <translation>接受命令行和 JSON-RPC 命令
 </translation>
-    </message>
-    <message>
-        <location filename="../bitcoinstrings.cpp" line="43"/>
-        <source>Run in the background as a daemon and accept commands</source>
-        <translation>在后台运行并接受命令
-
-</translation>
-    </message>
-    <message>
-        <location filename="../bitcoinstrings.cpp" line="44"/>
-        <source>Use the test network</source>
-        <translation>使用测试网络
-</translation>
-    </message>
-    <message>
-        <location filename="../bitcoinstrings.cpp" line="45"/>
-        <source>Output extra debugging information</source>
-        <translation>输出调试信息</translation>
-    </message>
-    <message>
-        <location filename="../bitcoinstrings.cpp" line="47"/>
-        <source>Send trace/debug info to console instead of debug.log file</source>
-        <translation>跟踪/调试信息输出到控制台，不输出到debug.log文件</translation>
-    </message>
-    <message>
-        <location filename="../bitcoinstrings.cpp" line="48"/>
-        <source>Send trace/debug info to debugger</source>
-        <translation>跟踪/调试信息输出到 调试器debugger</translation>
-    </message>
-    <message>
-        <location filename="../bitcoinstrings.cpp" line="50"/>
-        <source>Password for JSON-RPC connections</source>
-        <translation>JSON-RPC连接密码
-</translation>
-    </message>
-    <message>
-        <location filename="../bitcoinstrings.cpp" line="54"/>
-        <source>Execute command when the best block changes (%s in cmd is replaced by block hash)</source>
-        <translation>当最佳区块变化时执行命令 (命令行中的 %s 会被替换成区块哈希值)</translation>
     </message>
     <message>
         <location filename="../bitcoinstrings.cpp" line="62"/>
@@ -2797,5 +1886,186 @@
 SSL 选项: (SSL 安装教程具体见比特币维基百科)
 </translation>
     </message>
+    <message>
+        <location filename="../bitcoinstrings.cpp" line="87"/>
+        <source>Rescanning...</source>
+        <translation>正在重新扫描...</translation>
+    </message>
+    <message>
+        <location filename="../bitcoinstrings.cpp" line="77"/>
+        <source>Loading block index...</source>
+        <translation>加载区块索引...</translation>
+    </message>
+    <message>
+        <location filename="../bitcoinstrings.cpp" line="89"/>
+        <source>Invalid -proxy address</source>
+        <translation>代理地址不合法</translation>
+    </message>
+    <message>
+        <location filename="../bitcoinstrings.cpp" line="94"/>
+        <source>Error: CreateThread(StartNode) failed</source>
+        <translation>错误：线程创建(StartNode)失败</translation>
+    </message>
+    <message>
+        <location filename="../bitcoinstrings.cpp" line="88"/>
+        <source>Done loading</source>
+        <translation>加载完成</translation>
+    </message>
+    <message>
+        <location filename="../bitcoinstrings.cpp" line="102"/>
+        <source>beta</source>
+        <translation>测试</translation>
+    </message>
+    <message>
+        <location filename="../bitcoinstrings.cpp" line="80"/>
+        <source>Error loading wallet.dat: Wallet corrupted</source>
+        <translation>wallet.dat钱包文件加载错误：钱包损坏</translation>
+    </message>
+    <message>
+        <location filename="../bitcoinstrings.cpp" line="82"/>
+        <source>Wallet needed to be rewritten: restart Bitcoin to complete</source>
+        <translation>钱包文件需要重写：请退出并重新启动Bitcoin客户端</translation>
+    </message>
+    <message>
+        <location filename="../bitcoinstrings.cpp" line="84"/>
+        <source>Cannot downgrade wallet</source>
+        <translation>无法降级钱包格式</translation>
+    </message>
+    <message>
+        <location filename="../bitcoinstrings.cpp" line="27"/>
+        <source>Add a node to connect to and attempt to keep the connection open</source>
+        <translation>添加节点并与其保持连接</translation>
+    </message>
+    <message>
+        <location filename="../bitcoinstrings.cpp" line="52"/>
+        <source>Allow JSON-RPC connections from specified IP address</source>
+        <translation>允许从指定IP接受到的JSON-RPC连接
+</translation>
+    </message>
+    <message>
+        <location filename="../bitcoinstrings.cpp" line="14"/>
+        <source>Specify configuration file (default: bitcoin.conf)</source>
+        <translation>指定配置文件 (默认为 bitcoin.conf)
+</translation>
+    </message>
+    <message>
+        <location filename="../bitcoinstrings.cpp" line="17"/>
+        <source>Don&apos;t generate coins</source>
+        <translation>不要生成货币
+</translation>
+    </message>
+    <message>
+        <location filename="../bitcoinstrings.cpp" line="18"/>
+        <source>Start minimized</source>
+        <translation>启动时最小化
+</translation>
+    </message>
+    <message>
+        <location filename="../bitcoinstrings.cpp" line="24"/>
+        <source>Allow DNS lookups for addnode and connect</source>
+        <translation>连接节点时允许DNS查找
+</translation>
+    </message>
+    <message>
+        <location filename="../bitcoinstrings.cpp" line="25"/>
+        <source>Listen for connections on &lt;port&gt; (default: 8333 or testnet: 18333)</source>
+        <translation>监听端口连接 &lt;port&gt; (缺省: 8333 or testnet: 18333)</translation>
+    </message>
+    <message>
+        <location filename="../bitcoinstrings.cpp" line="26"/>
+        <source>Maintain at most &lt;n&gt; connections to peers (default: 125)</source>
+        <translation>最大连接数 &lt;n&gt;  (缺省: 125)</translation>
+    </message>
+    <message>
+        <location filename="../bitcoinstrings.cpp" line="28"/>
+        <source>Connect only to the specified node</source>
+        <translation>只连接到指定节点
+</translation>
+    </message>
+    <message>
+        <location filename="../bitcoinstrings.cpp" line="30"/>
+        <source>Accept connections from outside (default: 1)</source>
+        <translation type="unfinished">接受来自外部的连接 (缺省: 1)</translation>
+    </message>
+    <message>
+        <location filename="../bitcoinstrings.cpp" line="31"/>
+        <source>Set language, for example &quot;de_DE&quot; (default: system locale)</source>
+        <translation>设置语言, 例如 &quot;de_DE&quot; (缺省: 系统语言)</translation>
+    </message>
+    <message>
+        <location filename="../bitcoinstrings.cpp" line="33"/>
+        <source>Threshold for disconnecting misbehaving peers (default: 100)</source>
+        <translation>Threshold for disconnecting misbehaving peers (缺省: 100)</translation>
+    </message>
+    <message>
+        <location filename="../bitcoinstrings.cpp" line="34"/>
+        <source>Number of seconds to keep misbehaving peers from reconnecting (default: 86400)</source>
+        <translation>Number of seconds to keep misbehaving peers from reconnecting (缺省: 86400)</translation>
+    </message>
+    <message>
+        <location filename="../bitcoinstrings.cpp" line="41"/>
+        <source>Fee per KB to add to transactions you send</source>
+        <translation>每发送1KB交易所需的费用</translation>
+    </message>
+    <message>
+        <location filename="../bitcoinstrings.cpp" line="38"/>
+        <source>Maximum per-connection send buffer, &lt;n&gt;*1000 bytes (default: 10000)</source>
+        <translation>Maximum per-connection send buffer, &lt;n&gt;*1000 bytes (缺省: 10000)</translation>
+    </message>
+    <message>
+        <location filename="../bitcoinstrings.cpp" line="39"/>
+        <source>Use Universal Plug and Play to map the listening port (default: 1)</source>
+        <translation type="unfinished">使用UPnp映射监听端口(缺省: 1)</translation>
+    </message>
+    <message>
+        <location filename="../bitcoinstrings.cpp" line="40"/>
+        <source>Use Universal Plug and Play to map the listening port (default: 0)</source>
+        <translation type="unfinished">使用UPnp映射监听端口(缺省: 0)</translation>
+    </message>
+    <message>
+        <location filename="../bitcoinstrings.cpp" line="43"/>
+        <source>Run in the background as a daemon and accept commands</source>
+        <translation>在后台运行并接受命令
+
+</translation>
+    </message>
+    <message>
+        <location filename="../bitcoinstrings.cpp" line="61"/>
+        <source>How thorough the block verification is (0-6, default: 1)</source>
+        <translation>需要几个确认 (0-6个, 缺省: 1个)</translation>
+    </message>
+    <message>
+        <location filename="../bitcoinstrings.cpp" line="44"/>
+        <source>Use the test network</source>
+        <translation>使用测试网络
+</translation>
+    </message>
+    <message>
+        <location filename="../bitcoinstrings.cpp" line="45"/>
+        <source>Output extra debugging information</source>
+        <translation>输出调试信息</translation>
+    </message>
+    <message>
+        <location filename="../bitcoinstrings.cpp" line="51"/>
+        <source>Listen for JSON-RPC connections on &lt;port&gt; (default: 8332)</source>
+        <translation>JSON-RPC连接监听&lt;端口&gt; (默认为 8332)
+</translation>
+    </message>
+    <message>
+        <location filename="../bitcoinstrings.cpp" line="71"/>
+        <source>This help message</source>
+        <translation>该帮助信息
+</translation>
+    </message>
+    <message>
+        <location filename="../bitcoinstrings.cpp" line="57"/>
+        <source>Upgrade wallet to latest format</source>
+        <translation>将钱包升级到最新的格式</translation>
+    </message>
+    <message>
+        <location filename="../bitcoinstrings.cpp" line="65"/>
+        <source>Use OpenSSL (https) for JSON-RPC connections</source>
+        <translation>为 JSON-RPC 连接使用 OpenSSL (https)连接</translation>
+    </message>
 </context>
 </TS>